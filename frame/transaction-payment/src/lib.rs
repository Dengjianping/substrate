--- conflicted
+++ resolved
@@ -119,7 +119,6 @@
 	{
 		let dispatch_info = <Extrinsic as GetDispatchInfo>::get_dispatch_info(&unchecked_extrinsic);
 
-<<<<<<< HEAD
 		let weight_fee = {
 			// cap the weight to the maximum defined in runtime, otherwise it will be the `Bounded`
 			// maximum of its data type, which is not desired.
@@ -134,10 +133,6 @@
 			0u32.into(),
 			weight_fee,
 		);
-=======
-		let partial_fee =
-			<ChargeTransactionPayment<T>>::compute_fee(len, dispatch_info, 0u32.into());
->>>>>>> 6653f4b8
 		let DispatchInfo { weight, class, .. } = dispatch_info;
 
 		RuntimeDispatchInfo { weight, class, partial_fee }
@@ -202,17 +197,6 @@
 			let per_byte = T::TransactionByteFee::get();
 			let len_fee = per_byte.saturating_mul(len);
 
-<<<<<<< HEAD
-=======
-			let weight_fee = {
-				// cap the weight to the maximum defined in runtime, otherwise it will be the
-				// `Bounded` maximum of its data type, which is not desired.
-				let capped_weight = info.weight
-					.min(<T as frame_system::Trait>::MaximumBlockWeight::get());
-				T::WeightToFee::convert(capped_weight)
-			};
-
->>>>>>> 6653f4b8
 			// the adjustable part of the fee
 			let adjustable_fee = len_fee.saturating_add(weight_fee);
 			let targeted_fee_adjustment = NextFeeMultiplier::get();
