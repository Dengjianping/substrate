[package]
name = "pallet-babe"
version = "2.0.0-alpha.3"
authors = ["Parity Technologies <admin@parity.io>"]
edition = "2018"
license = "GPL-3.0"
homepage = "https://substrate.dev"
repository = "https://github.com/paritytech/substrate/"
description = "Consensus extension module for BABE consensus. Collects on-chain randomness from VRF outputs and manages epoch transitions."

[dependencies]
codec = { package = "parity-scale-codec", version = "1.0.0", default-features = false, features = ["derive"] }
serde = { version = "1.0.101", optional = true }
<<<<<<< HEAD
sp-inherents = { version = "2.0.0-alpha.1", default-features = false, path = "../../primitives/inherents" }
sp-std = { version = "2.0.0-alpha.1", default-features = false, path = "../../primitives/std" }
sp-runtime = { version = "2.0.0-alpha.1", default-features = false, path = "../../primitives/runtime" }
sp-staking = { version = "2.0.0-alpha.1", default-features = false, path = "../../primitives/staking" }
frame-support = { version = "2.0.0-alpha.1", default-features = false, path = "../support" }
frame-system = { version = "2.0.0-alpha.1", default-features = false, path = "../system" }
pallet-timestamp = { version = "2.0.0-alpha.1", default-features = false, path = "../timestamp" }
sp-timestamp = { version = "2.0.0-alpha.1", default-features = false, path = "../../primitives/timestamp" }
pallet-session = { version = "2.0.0-alpha.1", default-features = false, path = "../session" }
sp-consensus-babe = { version = "0.8.0-alpha.1", default-features = false, path = "../../primitives/consensus/babe" }
sp-io = { version = "2.0.0-alpha.1", default-features = false, path = "../../primitives/io" }

[dev-dependencies]
sp-core = { version = "2.0.0-alpha.1", path = "../../primitives/core" }
=======
sp-inherents = { version = "2.0.0-alpha.2", default-features = false, path = "../../primitives/inherents" }
sp-std = { version = "2.0.0-alpha.2", default-features = false, path = "../../primitives/std" }
sp-runtime = { version = "2.0.0-alpha.2", default-features = false, path = "../../primitives/runtime" }
sp-staking = { version = "2.0.0-alpha.2", default-features = false, path = "../../primitives/staking" }
frame-support = { version = "2.0.0-alpha.2", default-features = false, path = "../support" }
frame-system = { version = "2.0.0-alpha.2", default-features = false, path = "../system" }
pallet-timestamp = { version = "2.0.0-alpha.2", default-features = false, path = "../timestamp" }
sp-timestamp = { version = "2.0.0-alpha.2", default-features = false, path = "../../primitives/timestamp" }
pallet-session = { version = "2.0.0-alpha.2", default-features = false, path = "../session" }
sp-consensus-babe = { version = "0.8.0-alpha.2", default-features = false, path = "../../primitives/consensus/babe" }
sp-io ={ path = "../../primitives/io", default-features = false , version = "2.0.0-alpha.2"}

[dev-dependencies]
lazy_static = "1.4.0"
parking_lot = "0.10.0"
sp-version = { version = "2.0.0-alpha.2", default-features = false, path = "../../primitives/version" }
sp-core = { version = "2.0.0-alpha.2", path = "../../primitives/core" }
substrate-test-runtime = { version = "2.0.0-dev", path = "../../test-utils/runtime" }
>>>>>>> 6653f4b8

[features]
default = ["std"]
std = [
	"serde",
	"codec/std",
	"sp-std/std",
	"frame-support/std",
	"sp-runtime/std",
	"sp-staking/std",
	"frame-system/std",
	"pallet-timestamp/std",
	"sp-timestamp/std",
	"sp-inherents/std",
	"sp-consensus-babe/std",
	"pallet-session/std",
	"sp-io/std",
]<|MERGE_RESOLUTION|>--- conflicted
+++ resolved
@@ -11,22 +11,6 @@
 [dependencies]
 codec = { package = "parity-scale-codec", version = "1.0.0", default-features = false, features = ["derive"] }
 serde = { version = "1.0.101", optional = true }
-<<<<<<< HEAD
-sp-inherents = { version = "2.0.0-alpha.1", default-features = false, path = "../../primitives/inherents" }
-sp-std = { version = "2.0.0-alpha.1", default-features = false, path = "../../primitives/std" }
-sp-runtime = { version = "2.0.0-alpha.1", default-features = false, path = "../../primitives/runtime" }
-sp-staking = { version = "2.0.0-alpha.1", default-features = false, path = "../../primitives/staking" }
-frame-support = { version = "2.0.0-alpha.1", default-features = false, path = "../support" }
-frame-system = { version = "2.0.0-alpha.1", default-features = false, path = "../system" }
-pallet-timestamp = { version = "2.0.0-alpha.1", default-features = false, path = "../timestamp" }
-sp-timestamp = { version = "2.0.0-alpha.1", default-features = false, path = "../../primitives/timestamp" }
-pallet-session = { version = "2.0.0-alpha.1", default-features = false, path = "../session" }
-sp-consensus-babe = { version = "0.8.0-alpha.1", default-features = false, path = "../../primitives/consensus/babe" }
-sp-io = { version = "2.0.0-alpha.1", default-features = false, path = "../../primitives/io" }
-
-[dev-dependencies]
-sp-core = { version = "2.0.0-alpha.1", path = "../../primitives/core" }
-=======
 sp-inherents = { version = "2.0.0-alpha.2", default-features = false, path = "../../primitives/inherents" }
 sp-std = { version = "2.0.0-alpha.2", default-features = false, path = "../../primitives/std" }
 sp-runtime = { version = "2.0.0-alpha.2", default-features = false, path = "../../primitives/runtime" }
@@ -40,12 +24,7 @@
 sp-io ={ path = "../../primitives/io", default-features = false , version = "2.0.0-alpha.2"}
 
 [dev-dependencies]
-lazy_static = "1.4.0"
-parking_lot = "0.10.0"
-sp-version = { version = "2.0.0-alpha.2", default-features = false, path = "../../primitives/version" }
 sp-core = { version = "2.0.0-alpha.2", path = "../../primitives/core" }
-substrate-test-runtime = { version = "2.0.0-dev", path = "../../test-utils/runtime" }
->>>>>>> 6653f4b8
 
 [features]
 default = ["std"]
