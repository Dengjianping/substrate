// Copyright 2017-2020 Parity Technologies (UK) Ltd.
// This file is part of Substrate.

// Substrate is free software: you can redistribute it and/or modify
// it under the terms of the GNU General Public License as published by
// the Free Software Foundation, either version 3 of the License, or
// (at your option) any later version.

// Substrate is distributed in the hope that it will be useful,
// but WITHOUT ANY WARRANTY; without even the implied warranty of
// MERCHANTABILITY or FITNESS FOR A PARTICULAR PURPOSE.  See the
// GNU General Public License for more details.

// You should have received a copy of the GNU General Public License
// along with Substrate.  If not, see <http://www.gnu.org/licenses/>.

//! # System Module
//!
//! The System module provides low-level access to core types and cross-cutting utilities.
//! It acts as the base layer for other pallets to interact with the Substrate framework components.
//!
//! - [`system::Trait`](./trait.Trait.html)
//!
//! ## Overview
//!
//! The System module defines the core data types used in a Substrate runtime.
//! It also provides several utility functions (see [`Module`](./struct.Module.html)) for other FRAME pallets.
//!
//! In addition, it manages the storage items for extrinsics data, indexes, event records, and digest items,
//! among other things that support the execution of the current block.
//!
//! It also handles low-level tasks like depositing logs, basic set up and take down of
//! temporary storage entries, and access to previous block hashes.
//!
//! ## Interface
//!
//! ### Dispatchable Functions
//!
//! The System module does not implement any dispatchable functions.
//!
//! ### Public Functions
//!
//! See the [`Module`](./struct.Module.html) struct for details of publicly available functions.
//!
//! ### Signed Extensions
//!
//! The System module defines the following extensions:
//!
//!   - [`CheckWeight`]: Checks the weight and length of the block and ensure that it does not
//!     exceed the limits.
//!   - [`CheckNonce`]: Checks the nonce of the transaction. Contains a single payload of type
//!     `T::Index`.
//!   - [`CheckEra`]: Checks the era of the transaction. Contains a single payload of type `Era`.
//!   - [`CheckGenesis`]: Checks the provided genesis hash of the transaction. Must be a part of the
//!     signed payload of the transaction.
//!   - [`CheckVersion`]: Checks that the runtime version is the same as the one encoded in the
//!     transaction.
//!
//! Lookup the runtime aggregator file (e.g. `node/runtime`) to see the full list of signed
//! extensions included in a chain.
//!
//! ## Usage
//!
//! ### Prerequisites
//!
//! Import the System module and derive your module's configuration trait from the system trait.
//!
//! ### Example - Get extrinsic count and parent hash for the current block
//!
//! ```
//! use frame_support::{decl_module, dispatch};
//! use frame_system::{self as system, ensure_signed};
//!
//! pub trait Trait: system::Trait {}
//!
//! decl_module! {
//! 	pub struct Module<T: Trait> for enum Call where origin: T::Origin {
//! 		pub fn system_module_example(origin) -> dispatch::DispatchResult {
//! 			let _sender = ensure_signed(origin)?;
//! 			let _extrinsic_count = <system::Module<T>>::extrinsic_count();
//! 			let _parent_hash = <system::Module<T>>::parent_hash();
//! 			Ok(())
//! 		}
//! 	}
//! }
//! # fn main() { }
//! ```

#![cfg_attr(not(feature = "std"), no_std)]

#[cfg(feature = "std")]
use serde::Serialize;
<<<<<<< HEAD
=======
use sp_std::prelude::*;
#[cfg(any(feature = "std", test))]
use sp_std::map;
use sp_std::convert::Infallible;
use sp_std::marker::PhantomData;
use sp_std::fmt::Debug;
use sp_version::RuntimeVersion;
>>>>>>> 06fae63b
use sp_runtime::{
	generic::{self, Era},
	traits::{
		self, AtLeast32Bit, BadOrigin, Bounded, CheckEqual, Dispatchable, EnsureOrigin, Hash,
		Lookup, LookupError, MaybeDisplay, MaybeMallocSizeOf, MaybeSerialize,
		MaybeSerializeDeserialize, Member, One, SaturatedConversion, SignedExtension, SimpleBitOps,
		StaticLookup, Zero,
	},
	transaction_validity::{
		InvalidTransaction, TransactionLongevity, TransactionPriority, TransactionValidity,
		TransactionValidityError, ValidTransaction,
	},
	DispatchError, DispatchOutcome, Perbill, RuntimeDebug,
};
use sp_std::fmt::Debug;
#[cfg(any(feature = "std", test))]
use sp_std::map;
use sp_std::marker::PhantomData;
use sp_std::prelude::*;
use sp_version::RuntimeVersion;

use codec::{Decode, Encode, EncodeLike, FullCodec};
use frame_support::{
<<<<<<< HEAD
	decl_error, decl_event, decl_module, decl_storage, storage,
	traits::{
		Contains, Get, Happened, IsDeadAccount, ModuleToIndex, OnNewAccount, OnReapAccount,
		StoredMap,
	},
	weights::{DispatchClass, DispatchInfo, GetDispatchInfo, SimpleDispatchInfo, Weight},
	Parameter,
=======
	decl_module, decl_event, decl_storage, decl_error, storage, Parameter, ensure, debug,
	traits::{
		Contains, Get, ModuleToIndex, OnNewAccount, OnKilledAccount, IsDeadAccount, Happened,
		StoredMap
	},
	weights::{Weight, DispatchInfo, DispatchClass, SimpleDispatchInfo, FunctionOf},
>>>>>>> 06fae63b
};
use sp_core::{storage::well_known_keys, ChangesTrieConfiguration};

#[cfg(any(feature = "std", test))]
use sp_io::TestExternalities;

pub mod offchain;

/// Compute the trie root of a list of extrinsics.
pub fn extrinsics_root<H: Hash, E: codec::Encode>(extrinsics: &[E]) -> H::Output {
	extrinsics_data_root::<H>(extrinsics.iter().map(codec::Encode::encode).collect())
}

/// Compute the trie root of a list of extrinsics.
pub fn extrinsics_data_root<H: Hash>(xts: Vec<Vec<u8>>) -> H::Output {
	H::ordered_trie_root(xts)
}

pub trait Trait: 'static + Eq + Clone {
	/// The aggregated `Origin` type used by dispatchable calls.
	type Origin:
		Into<Result<RawOrigin<Self::AccountId>, Self::Origin>>
		+ From<RawOrigin<Self::AccountId>>
		+ Clone;

	/// The aggregated `Call` type.
	type Call: Debug;

	/// Account index (aka nonce) type. This stores the number of previous transactions associated
	/// with a sender account.
	type Index:
		Parameter + Member + MaybeSerialize + Debug + Default + MaybeDisplay + AtLeast32Bit
		+ Copy;

	/// The block number type used by the runtime.
	type BlockNumber:
		Parameter + Member + MaybeSerializeDeserialize + Debug + MaybeDisplay + AtLeast32Bit
		+ Default + Bounded + Copy + sp_std::hash::Hash + sp_std::str::FromStr + MaybeMallocSizeOf;

	/// The output of the `Hashing` function.
	type Hash:
		Parameter + Member + MaybeSerializeDeserialize + Debug + MaybeDisplay + SimpleBitOps + Ord
		+ Default + Copy + CheckEqual + sp_std::hash::Hash + AsRef<[u8]> + AsMut<[u8]> + MaybeMallocSizeOf;

	/// The hashing system (algorithm) being used in the runtime (e.g. Blake2).
	type Hashing: Hash<Output = Self::Hash>;

	/// The user account identifier type for the runtime.
	type AccountId: Parameter + Member + MaybeSerializeDeserialize + Debug + MaybeDisplay + Ord
		+ Default;

	/// Converting trait to take a source type and convert to `AccountId`.
	///
	/// Used to define the type and conversion mechanism for referencing accounts in transactions.
	/// It's perfectly reasonable for this to be an identity conversion (with the source type being
	/// `AccountId`), but other modules (e.g. Indices module) may provide more functional/efficient
	/// alternatives.
	type Lookup: StaticLookup<Target = Self::AccountId>;

	/// The block header.
	type Header: Parameter + traits::Header<
		Number = Self::BlockNumber,
		Hash = Self::Hash,
	>;

	/// The aggregated event type of the runtime.
	type Event: Parameter + Member + From<Event<Self>> + Debug;

	/// Maximum number of block number to block hash mappings to keep (oldest pruned first).
	type BlockHashCount: Get<Self::BlockNumber>;

	/// The maximum weight of a block.
	type MaximumBlockWeight: Get<Weight>;

	/// The maximum length of a block (in bytes).
	type MaximumBlockLength: Get<u32>;

	/// The portion of the block that is available to normal transaction. The rest can only be used
	/// by operational transactions. This can be applied to any resource limit managed by the system
	/// module, including weight and length.
	type AvailableBlockRatio: Get<Perbill>;

	/// Get the chain's current version.
	type Version: Get<RuntimeVersion>;

	/// Convert a module to its index in the runtime.
	///
	/// Expects the `ModuleToIndex` type that is being generated by `construct_runtime!` in the
	/// runtime. For tests it is okay to use `()` as type (returns `0` for each input).
	type ModuleToIndex: ModuleToIndex;

	/// Data to be associated with an account (other than nonce/transaction counter, which this
	/// module does regardless).
	type AccountData: Member + FullCodec + Clone + Default;

	/// Handler for when a new account has just been created.
	type OnNewAccount: OnNewAccount<Self::AccountId>;

	/// A function that is invoked when an account has been determined to be dead.
	///
	/// All resources should be cleaned up associated with the given account.
	type OnKilledAccount: OnKilledAccount<Self::AccountId>;
}

pub type DigestOf<T> = generic::Digest<<T as Trait>::Hash>;
pub type DigestItemOf<T> = generic::DigestItem<<T as Trait>::Hash>;

pub type Key = Vec<u8>;
pub type KeyValue = (Vec<u8>, Vec<u8>);

/// A phase of a block's execution.
#[derive(Encode, Decode, RuntimeDebug)]
#[cfg_attr(feature = "std", derive(Serialize, PartialEq, Eq, Clone))]
pub enum Phase {
	/// Applying an extrinsic.
	ApplyExtrinsic(u32),
	/// The end.
	Finalization,
}

/// Record of an event happening.
#[derive(Encode, Decode, RuntimeDebug)]
#[cfg_attr(feature = "std", derive(Serialize, PartialEq, Eq, Clone))]
pub struct EventRecord<E: Parameter + Member, T> {
	/// The phase of the block it happened in.
	pub phase: Phase,
	/// The event itself.
	pub event: E,
	/// The list of the topics this event has.
	pub topics: Vec<T>,
}

/// Origin for the System module.
#[derive(PartialEq, Eq, Clone, RuntimeDebug)]
pub enum RawOrigin<AccountId> {
	/// The system itself ordained this dispatch to happen: this is the highest privilege level.
	Root,
	/// It is signed by some public key and we provide the `AccountId`.
	Signed(AccountId),
	/// It is signed by nobody, can be either:
	/// * included and agreed upon by the validators anyway,
	/// * or unsigned transaction validated by a module.
	None,
}

impl<AccountId> From<Option<AccountId>> for RawOrigin<AccountId> {
	fn from(s: Option<AccountId>) -> RawOrigin<AccountId> {
		match s {
			Some(who) => RawOrigin::Signed(who),
			None => RawOrigin::None,
		}
	}
}

/// Exposed trait-generic origin type.
pub type Origin<T> = RawOrigin<<T as Trait>::AccountId>;

// Create a Hash with 69 for each byte,
// only used to build genesis config.
#[cfg(feature = "std")]
fn hash69<T: AsMut<[u8]> + Default>() -> T {
	let mut h = T::default();
	h.as_mut().iter_mut().for_each(|byte| *byte = 69);
	h
}

/// This type alias represents an index of an event.
///
/// We use `u32` here because this index is used as index for `Events<T>`
/// which can't contain more than `u32::max_value()` items.
type EventIndex = u32;

/// Type used to encode the number of references an account has.
pub type RefCount = u8;

/// Information of an account.
#[derive(Clone, Eq, PartialEq, Default, RuntimeDebug, Encode, Decode)]
pub struct AccountInfo<Index, AccountData> {
	/// The number of transactions this account has sent.
	pub nonce: Index,
	/// The number of other modules that currently depend on this account's existence. The account
	/// cannot be reaped until this is zero.
	pub refcount: RefCount,
	/// The additional data that belongs to this account. Used to store the balance(s) in a lot of
	/// chains.
	pub data: AccountData,
}

decl_storage! {
	trait Store for Module<T: Trait> as System {
		/// The full account information for a particular account ID.
		// TODO: should be hasher(twox64_concat) - will need staged migration
		// https://github.com/paritytech/substrate/issues/4917
		pub Account get(fn account):
			map hasher(blake2_256) T::AccountId => AccountInfo<T::Index, T::AccountData>;

		/// Total extrinsics count for the current block.
		ExtrinsicCount: Option<u32>;

		/// Total weight for all extrinsics put together, for the current block.
		AllExtrinsicsWeight: Option<Weight>;

		/// The weight taken by the current executing disptachable.
		CurrentDispatchableWeight: Option<Weight>;

		/// Total length (in bytes) for all extrinsics put together, for the current block.
		AllExtrinsicsLen: Option<u32>;

		/// Map of block numbers to block hashes.
		// TODO: should be hasher(twox64_concat) - will need one-off migration
		// https://github.com/paritytech/substrate/issues/4917
		pub BlockHash get(fn block_hash) build(|_| vec![(T::BlockNumber::zero(), hash69())]):
			map hasher(blake2_256) T::BlockNumber => T::Hash;

		/// Extrinsics data for the current block (maps an extrinsic's index to its data).
		ExtrinsicData get(fn extrinsic_data): map hasher(twox_64_concat) u32 => Vec<u8>;

		/// The current block number being processed. Set by `execute_block`.
		Number get(fn block_number) build(|_| 1.into()): T::BlockNumber;

		/// Hash of the previous block.
		ParentHash get(fn parent_hash) build(|_| hash69()): T::Hash;

		/// Extrinsics root of the current block, also part of the block header.
		ExtrinsicsRoot get(fn extrinsics_root): T::Hash;

		/// Digest of the current block, also part of the block header.
		Digest get(fn digest): DigestOf<T>;

		/// Events deposited for the current block.
		Events get(fn events): Vec<EventRecord<T::Event, T::Hash>>;

		/// The number of events in the `Events<T>` list.
		EventCount get(fn event_count): EventIndex;

		// TODO: https://github.com/paritytech/substrate/issues/2553
		// Possibly, we can improve it by using something like:
		// `Option<(BlockNumber, Vec<EventIndex>)>`, however in this case we won't be able to use
		// `EventTopics::append`.

		/// Mapping between a topic (represented by T::Hash) and a vector of indexes
		/// of events in the `<Events<T>>` list.
		///
		/// All topic vectors have deterministic storage locations depending on the topic. This
		/// allows light-clients to leverage the changes trie storage tracking mechanism and
		/// in case of changes fetch the list of events of interest.
		///
		/// The value has the type `(T::BlockNumber, EventIndex)` because if we used only just
		/// the `EventIndex` then in case if the topic has the same contents on the next block
		/// no notification will be triggered thus the event might be lost.
		EventTopics get(fn event_topics): map hasher(blake2_256) T::Hash => Vec<(T::BlockNumber, EventIndex)>;
	}
	add_extra_genesis {
		config(changes_trie_config): Option<ChangesTrieConfiguration>;
		#[serde(with = "sp_core::bytes")]
		config(code): Vec<u8>;

		build(|config: &GenesisConfig| {
			use codec::Encode;

			sp_io::storage::set(well_known_keys::CODE, &config.code);
			sp_io::storage::set(well_known_keys::EXTRINSIC_INDEX, &0u32.encode());

			if let Some(ref changes_trie_config) = config.changes_trie_config {
				sp_io::storage::set(
					well_known_keys::CHANGES_TRIE_CONFIG,
					&changes_trie_config.encode(),
				);
			}
		});
	}
}

decl_event!(
	/// Event for the System module.
	pub enum Event<T> where AccountId = <T as Trait>::AccountId {
		/// An extrinsic completed successfully.
		ExtrinsicSuccess(DispatchInfo),
		/// An extrinsic failed.
		ExtrinsicFailed(DispatchError, DispatchInfo),
		/// `:code` was updated.
		CodeUpdated,
		/// A new account was created.
		NewAccount(AccountId),
		/// An account was reaped.
		KilledAccount(AccountId),
	}
);

decl_error! {
	/// Error for the System module
	pub enum Error for Module<T: Trait> {
		/// The name of specification does not match between the current runtime
		/// and the new runtime.
		InvalidSpecName,
		/// The specification version is not allowed to decrease between the current runtime
		/// and the new runtime.
		SpecVersionNotAllowedToDecrease,
		/// The implementation version is not allowed to decrease between the current runtime
		/// and the new runtime.
		ImplVersionNotAllowedToDecrease,
		/// The specification or the implementation version need to increase between the
		/// current runtime and the new runtime.
		SpecOrImplVersionNeedToIncrease,
		/// Failed to extract the runtime version from the new runtime.
		///
		/// Either calling `Core_version` or decoding `RuntimeVersion` failed.
		FailedToExtractRuntimeVersion,

		/// Suicide called when the account has non-default composite data.
		NonDefaultComposite,
		/// There is a non-zero reference count preventing the account from being purged.
		NonZeroRefCount
	}
}

decl_module! {
	pub struct Module<T: Trait> for enum Call where origin: T::Origin {
		type Error = Error<T>;

		/// A dispatch that will fill the block weight up to the given ratio.
		// TODO: This should only be available for testing, rather than in general usage, but
		// that's not possible at present (since it's within the decl_module macro).
		#[weight = FunctionOf(
			|(ratio,): (&Perbill,)| *ratio * T::MaximumBlockWeight::get(),
			DispatchClass::Operational,
			true,
		)]
		fn fill_block(origin, _ratio: Perbill) {
			ensure_root(origin)?;
		}

		/// Make some on-chain remark.
		#[weight = SimpleDispatchInfo::FixedNormal(10_000)]
		fn remark(origin, _remark: Vec<u8>) {
			ensure_signed(origin)?;
		}

		/// Set the number of pages in the WebAssembly environment's heap.
		#[weight = SimpleDispatchInfo::FixedOperational(10_000)]
		fn set_heap_pages(origin, pages: u64) {
			ensure_root(origin)?;
			storage::unhashed::put_raw(well_known_keys::HEAP_PAGES, &pages.encode());
		}

		/// Set the new runtime code.
		#[weight = SimpleDispatchInfo::FixedOperational(200_000)]
		pub fn set_code(origin, code: Vec<u8>) {
			ensure_root(origin)?;

			let current_version = T::Version::get();
			let new_version = sp_io::misc::runtime_version(&code)
				.and_then(|v| RuntimeVersion::decode(&mut &v[..]).ok())
				.ok_or_else(|| Error::<T>::FailedToExtractRuntimeVersion)?;

			if new_version.spec_name != current_version.spec_name {
				Err(Error::<T>::InvalidSpecName)?
			}

			if new_version.spec_version < current_version.spec_version {
				Err(Error::<T>::SpecVersionNotAllowedToDecrease)?
			} else if new_version.spec_version == current_version.spec_version {
				if new_version.impl_version < current_version.impl_version {
					Err(Error::<T>::ImplVersionNotAllowedToDecrease)?
				} else if new_version.impl_version == current_version.impl_version {
					Err(Error::<T>::SpecOrImplVersionNeedToIncrease)?
				}
			}

			storage::unhashed::put_raw(well_known_keys::CODE, &code);
			Self::deposit_event(RawEvent::CodeUpdated);
		}

		/// Set the new runtime code without doing any checks of the given `code`.
		#[weight = SimpleDispatchInfo::FixedOperational(200_000)]
		pub fn set_code_without_checks(origin, code: Vec<u8>) {
			ensure_root(origin)?;
			storage::unhashed::put_raw(well_known_keys::CODE, &code);
			Self::deposit_event(RawEvent::CodeUpdated);
		}

		/// Set the new changes trie configuration.
		#[weight = SimpleDispatchInfo::FixedOperational(20_000)]
		pub fn set_changes_trie_config(origin, changes_trie_config: Option<ChangesTrieConfiguration>) {
			ensure_root(origin)?;
			match changes_trie_config.clone() {
				Some(changes_trie_config) => storage::unhashed::put_raw(
					well_known_keys::CHANGES_TRIE_CONFIG,
					&changes_trie_config.encode(),
				),
				None => storage::unhashed::kill(well_known_keys::CHANGES_TRIE_CONFIG),
			}

			let log = generic::DigestItem::ChangesTrieSignal(
				generic::ChangesTrieSignal::NewConfiguration(changes_trie_config),
			);
			Self::deposit_log(log.into());
		}

		/// Set some items of storage.
		#[weight = SimpleDispatchInfo::FixedOperational(10_000)]
		fn set_storage(origin, items: Vec<KeyValue>) {
			ensure_root(origin)?;
			for i in &items {
				storage::unhashed::put_raw(&i.0, &i.1);
			}
		}

		/// Kill some items from storage.
		#[weight = SimpleDispatchInfo::FixedOperational(10_000)]
		fn kill_storage(origin, keys: Vec<Key>) {
			ensure_root(origin)?;
			for key in &keys {
				storage::unhashed::kill(&key);
			}
		}

		/// Kill all storage items with a key that starts with the given prefix.
		#[weight = SimpleDispatchInfo::FixedOperational(10_000)]
		fn kill_prefix(origin, prefix: Key) {
			ensure_root(origin)?;
			storage::unhashed::kill_prefix(&prefix);
		}

		/// Kill the sending account, assuming there are no references outstanding and the composite
		/// data is equal to its default value.
		#[weight = SimpleDispatchInfo::FixedOperational(25_000)]
		fn suicide(origin) {
			let who = ensure_signed(origin)?;
			let account = Account::<T>::get(&who);
			ensure!(account.refcount == 0, Error::<T>::NonZeroRefCount);
			ensure!(account.data == T::AccountData::default(), Error::<T>::NonDefaultComposite);
			Account::<T>::remove(who);
		}
	}
}

pub struct EnsureRoot<AccountId>(sp_std::marker::PhantomData<AccountId>);
impl<
	O: Into<Result<RawOrigin<AccountId>, O>> + From<RawOrigin<AccountId>>,
	AccountId,
> EnsureOrigin<O> for EnsureRoot<AccountId> {
	type Success = ();
	fn try_origin(o: O) -> Result<Self::Success, O> {
		o.into().and_then(|o| match o {
			RawOrigin::Root => Ok(()),
			r => Err(O::from(r)),
		})
	}
}

pub struct EnsureSigned<AccountId>(sp_std::marker::PhantomData<AccountId>);
impl<
	O: Into<Result<RawOrigin<AccountId>, O>> + From<RawOrigin<AccountId>>,
	AccountId,
> EnsureOrigin<O> for EnsureSigned<AccountId> {
	type Success = AccountId;
	fn try_origin(o: O) -> Result<Self::Success, O> {
		o.into().and_then(|o| match o {
			RawOrigin::Signed(who) => Ok(who),
			r => Err(O::from(r)),
		})
	}
}

pub struct EnsureSignedBy<Who, AccountId>(sp_std::marker::PhantomData<(Who, AccountId)>);
impl<
	O: Into<Result<RawOrigin<AccountId>, O>> + From<RawOrigin<AccountId>>,
	Who: Contains<AccountId>,
	AccountId: PartialEq + Clone + Ord,
> EnsureOrigin<O> for EnsureSignedBy<Who, AccountId> {
	type Success = AccountId;
	fn try_origin(o: O) -> Result<Self::Success, O> {
		o.into().and_then(|o| match o {
			RawOrigin::Signed(ref who) if Who::contains(who) => Ok(who.clone()),
			r => Err(O::from(r)),
		})
	}
}

pub struct EnsureNone<AccountId>(sp_std::marker::PhantomData<AccountId>);
impl<
	O: Into<Result<RawOrigin<AccountId>, O>> + From<RawOrigin<AccountId>>,
	AccountId,
> EnsureOrigin<O> for EnsureNone<AccountId> {
	type Success = ();
	fn try_origin(o: O) -> Result<Self::Success, O> {
		o.into().and_then(|o| match o {
			RawOrigin::None => Ok(()),
			r => Err(O::from(r)),
		})
	}
}

pub struct EnsureNever<T>(sp_std::marker::PhantomData<T>);
impl<O, T> EnsureOrigin<O> for EnsureNever<T> {
	type Success = T;
	fn try_origin(o: O) -> Result<Self::Success, O> {
		Err(o)
	}
}

/// Ensure that the origin `o` represents a signed extrinsic (i.e. transaction).
/// Returns `Ok` with the account that signed the extrinsic or an `Err` otherwise.
pub fn ensure_signed<OuterOrigin, AccountId>(o: OuterOrigin) -> Result<AccountId, BadOrigin>
	where OuterOrigin: Into<Result<RawOrigin<AccountId>, OuterOrigin>>
{
	match o.into() {
		Ok(RawOrigin::Signed(t)) => Ok(t),
		_ => Err(BadOrigin),
	}
}

/// Ensure that the origin `o` represents the root. Returns `Ok` or an `Err` otherwise.
pub fn ensure_root<OuterOrigin, AccountId>(o: OuterOrigin) -> Result<(), BadOrigin>
	where OuterOrigin: Into<Result<RawOrigin<AccountId>, OuterOrigin>>
{
	match o.into() {
		Ok(RawOrigin::Root) => Ok(()),
		_ => Err(BadOrigin),
	}
}

/// Ensure that the origin `o` represents an unsigned extrinsic. Returns `Ok` or an `Err` otherwise.
pub fn ensure_none<OuterOrigin, AccountId>(o: OuterOrigin) -> Result<(), BadOrigin>
	where OuterOrigin: Into<Result<RawOrigin<AccountId>, OuterOrigin>>
{
	match o.into() {
		Ok(RawOrigin::None) => Ok(()),
		_ => Err(BadOrigin),
	}
}

/// A type of block initialization to perform.
pub enum InitKind {
	/// Leave inspectable storage entries in state.
	///
	/// i.e. `Events` are not being reset.
	/// Should only be used for off-chain calls,
	/// regular block execution should clear those.
	Inspection,

	/// Reset also inspectable storage entries.
	///
	/// This should be used for regular block execution.
	Full,
}

impl Default for InitKind {
	fn default() -> Self {
		InitKind::Full
	}
}

/// Reference status; can be either referenced or unreferenced.
pub enum RefStatus {
	Referenced,
	Unreferenced,
}

impl<T: Trait> Module<T> {
	/// Deposits an event into this block's event record.
	pub fn deposit_event(event: impl Into<T::Event>) {
		Self::deposit_event_indexed(&[], event.into());
	}

	/// Increment the reference counter on an account.
	pub fn inc_ref(who: &T::AccountId) {
		Account::<T>::mutate(who, |a| a.refcount = a.refcount.saturating_add(1));
	}

	/// Decrement the reference counter on an account. This *MUST* only be done once for every time
	/// you called `inc_ref` on `who`.
	pub fn dec_ref(who: &T::AccountId) {
		Account::<T>::mutate(who, |a| a.refcount = a.refcount.saturating_sub(1));
	}

	/// The number of outstanding references for the account `who`.
	pub fn refs(who: &T::AccountId) -> RefCount {
		Account::<T>::get(who).refcount
	}

	/// True if the account has no outstanding references.
	pub fn allow_death(who: &T::AccountId) -> bool {
		Account::<T>::get(who).refcount == 0
	}

	/// Deposits an event into this block's event record adding this event
	/// to the corresponding topic indexes.
	///
	/// This will update storage entries that correspond to the specified topics.
	/// It is expected that light-clients could subscribe to this topics.
	pub fn deposit_event_indexed(topics: &[T::Hash], event: T::Event) {
		let extrinsic_index = Self::extrinsic_index();
		let phase = extrinsic_index.map_or(Phase::Finalization, |c| Phase::ApplyExtrinsic(c));
		let event = EventRecord {
			phase,
			event,
			topics: topics.iter().cloned().collect::<Vec<_>>(),
		};

		// Index of the to be added event.
		let event_idx = {
			let old_event_count = EventCount::get();
			let new_event_count = match old_event_count.checked_add(1) {
				// We've reached the maximum number of events at this block, just
				// don't do anything and leave the event_count unaltered.
				None => return,
				Some(nc) => nc,
			};
			EventCount::put(new_event_count);
			old_event_count
		};

		// Appending can only fail if `Events<T>` can not be decoded or
		// when we try to insert more than `u32::max_value()` events.
		//
		// We perform early return if we've reached the maximum capacity of the event list,
		// so `Events<T>` seems to be corrupted. Also, this has happened after the start of execution
		// (since the event list is cleared at the block initialization).
		if <Events<T>>::append([event].iter()).is_err() {
			// The most sensible thing to do here is to just ignore this event and wait until the
			// new block.
			return;
		}

		let block_no = Self::block_number();
		for topic in topics {
			// The same applies here.
			if <EventTopics<T>>::append(topic, &[(block_no, event_idx)]).is_err() {
				return;
			}
		}
	}

	/// Gets the index of extrinsic that is currently executing.
	pub fn extrinsic_index() -> Option<u32> {
		storage::unhashed::get(well_known_keys::EXTRINSIC_INDEX)
	}

	/// Gets extrinsics count.
	pub fn extrinsic_count() -> u32 {
		ExtrinsicCount::get().unwrap_or_default()
	}

	/// Gets a total weight of all executed extrinsics.
	pub fn all_extrinsics_weight() -> Weight {
		AllExtrinsicsWeight::get().unwrap_or_default()
	}

	pub fn all_extrinsics_len() -> u32 {
		AllExtrinsicsLen::get().unwrap_or_default()
	}

	/// Inform the system module of some additional weight that should be accounted for, in the
	/// current block.
	///
	/// NOTE: use with extra care; this function is made public only be used for certain modules
	/// that need it. A runtime that does not have dynamic calls should never need this and should
	/// stick to static weights. A typical use case for this is inner calls or smart contract calls.
	/// Furthermore, it only makes sense to use this when it is presumably  _cheap_ to provide the
	/// argument `weight`; In other words, if this function is to be used to account for some
	/// unknown, user provided call's weight, it would only make sense to use it if you are sure you
	/// can rapidly compute the weight of the inner call.
	///
	/// Even more dangerous is to note that this function does NOT take any action, if the new sum
	/// of block weight is more than the block weight limit. This is what the _unchecked_.
	///
	/// Another potential use-case could be for the `on_initialize` and `on_finalize` hooks.
	///
	/// If no previous weight exists, the function initializes the weight to zero.
	pub fn register_extra_weight_unchecked(weight: Weight) {
		let current_weight = AllExtrinsicsWeight::get().unwrap_or_default();
		let next_weight = current_weight.saturating_add(weight).min(T::MaximumBlockWeight::get());
		AllExtrinsicsWeight::put(next_weight);
	}

	/// Start the execution of a particular block.
	pub fn initialize(
		number: &T::BlockNumber,
		parent_hash: &T::Hash,
		txs_root: &T::Hash,
		digest: &DigestOf<T>,
		kind: InitKind,
	) {
		// populate environment
		storage::unhashed::put(well_known_keys::EXTRINSIC_INDEX, &0u32);
		<Number<T>>::put(number);
		<Digest<T>>::put(digest);
		<ParentHash<T>>::put(parent_hash);
		<BlockHash<T>>::insert(*number - One::one(), parent_hash);
		<ExtrinsicsRoot<T>>::put(txs_root);

		if let InitKind::Full = kind {
			<Events<T>>::kill();
			EventCount::kill();
			<EventTopics<T>>::remove_all();
		}
	}

	/// Remove temporary "environment" entries in storage.
	pub fn finalize() -> T::Header {
		ExtrinsicCount::kill();
		AllExtrinsicsWeight::kill();
		AllExtrinsicsLen::kill();

		let number = <Number<T>>::take();
		let parent_hash = <ParentHash<T>>::take();
		let mut digest = <Digest<T>>::take();
		let extrinsics_root = <ExtrinsicsRoot<T>>::take();

		// move block hash pruning window by one block
		let block_hash_count = <T::BlockHashCount>::get();
		if number > block_hash_count {
			let to_remove = number - block_hash_count - One::one();

			// keep genesis hash
			if to_remove != Zero::zero() {
				<BlockHash<T>>::remove(to_remove);
			}
		}

		let storage_root = T::Hash::decode(&mut &sp_io::storage::root()[..])
			.expect("Node is configured to use the same hash; qed");
		let storage_changes_root = sp_io::storage::changes_root(&parent_hash.encode());

		// we can't compute changes trie root earlier && put it to the Digest
		// because it will include all currently existing temporaries.
		if let Some(storage_changes_root) = storage_changes_root {
			let item = generic::DigestItem::ChangesTrieRoot(
				T::Hash::decode(&mut &storage_changes_root[..])
					.expect("Node is configured to use the same hash; qed")
			);
			digest.push(item);
		}

		// The following fields
		//
		// - <Events<T>>
		// - <EventCount<T>>
		// - <EventTopics<T>>
		//
		// stay to be inspected by the client and will be cleared by `Self::initialize`.

		<T::Header as traits::Header>::new(number, extrinsics_root, storage_root, parent_hash, digest)
	}

	/// Deposits a log and ensures it matches the block's log data.
	pub fn deposit_log(item: DigestItemOf<T>) {
		let mut l = <Digest<T>>::get();
		l.push(item);
		<Digest<T>>::put(l);
	}

	/// Get the basic externalities for this module, useful for tests.
	#[cfg(any(feature = "std", test))]
	pub fn externalities() -> TestExternalities {
		TestExternalities::new(sp_core::storage::Storage {
			top: map![
				<BlockHash<T>>::hashed_key_for(T::BlockNumber::zero()) => [69u8; 32].encode(),
				<Number<T>>::hashed_key().to_vec() => T::BlockNumber::one().encode(),
				<ParentHash<T>>::hashed_key().to_vec() => [69u8; 32].encode()
			],
			children: map![],
		})
	}

	/// Set the block number to something in particular. Can be used as an alternative to
	/// `initialize` for tests that don't need to bother with the other environment entries.
	#[cfg(any(feature = "std", test))]
	pub fn set_block_number(n: T::BlockNumber) {
		<Number<T>>::put(n);
	}

	/// Sets the index of extrinsic that is currently executing.
	#[cfg(any(feature = "std", test))]
	pub fn set_extrinsic_index(extrinsic_index: u32) {
		storage::unhashed::put(well_known_keys::EXTRINSIC_INDEX, &extrinsic_index)
	}

	/// Set the parent hash number to something in particular. Can be used as an alternative to
	/// `initialize` for tests that don't need to bother with the other environment entries.
	#[cfg(any(feature = "std", test))]
	pub fn set_parent_hash(n: T::Hash) {
		<ParentHash<T>>::put(n);
	}

	/// Set the current block weight. This should only be used in some integration tests.
	#[cfg(any(feature = "std", test))]
	pub fn set_block_limits(weight: Weight, len: usize) {
		AllExtrinsicsWeight::put(weight);
		AllExtrinsicsLen::put(len as u32);
	}

	/// Return the chain's current runtime version.
	pub fn runtime_version() -> RuntimeVersion { T::Version::get() }

	/// Retrieve the account transaction counter from storage.
	pub fn account_nonce(who: impl EncodeLike<T::AccountId>) -> T::Index {
		Account::<T>::get(who).nonce
	}

	/// Increment a particular account's nonce by 1.
	pub fn inc_account_nonce(who: impl EncodeLike<T::AccountId>) {
		Account::<T>::mutate(who, |a| a.nonce += T::Index::one());
	}

	/// Note what the extrinsic data of the current extrinsic index is. If this
	/// is called, then ensure `derive_extrinsics` is also called before
	/// block-building is completed.
	///
	/// NOTE: This function is called only when the block is being constructed locally.
	/// `execute_block` doesn't note any extrinsics.
	pub fn note_extrinsic(encoded_xt: Vec<u8>) {
		ExtrinsicData::insert(Self::extrinsic_index().unwrap_or_default(), encoded_xt);
	}

	/// To be called immediately after an extrinsic has been applied.
	pub fn note_applied_extrinsic(r: &DispatchOutcome, _encoded_len: u32, info: DispatchInfo) {
		Self::deposit_event(
			match r {
				Ok(()) => RawEvent::ExtrinsicSuccess(info),
				Err(err) => {
					sp_runtime::print(err);
					RawEvent::ExtrinsicFailed(err.clone(), info)
				},
			}
		);

		let next_extrinsic_index = Self::extrinsic_index().unwrap_or_default() + 1u32;

		storage::unhashed::put(well_known_keys::EXTRINSIC_INDEX, &next_extrinsic_index);
	}

	/// To be called immediately after `note_applied_extrinsic` of the last extrinsic of the block
	/// has been called.
	pub fn note_finished_extrinsics() {
		let extrinsic_index: u32 = storage::unhashed::take(well_known_keys::EXTRINSIC_INDEX)
			.unwrap_or_default();
		ExtrinsicCount::put(extrinsic_index);
	}

	/// Remove all extrinsic data and save the extrinsics trie root.
	pub fn derive_extrinsics() {
		let extrinsics = (0..ExtrinsicCount::get().unwrap_or_default())
			.map(ExtrinsicData::take).collect();
		let xts_root = extrinsics_data_root::<T::Hashing>(extrinsics);
		<ExtrinsicsRoot<T>>::put(xts_root);
	}

	/// An account is being created.
	pub fn on_created_account(who: T::AccountId) {
		T::OnNewAccount::on_new_account(&who);
		Self::deposit_event(RawEvent::NewAccount(who));
	}

	/// Do anything that needs to be done after an account has been killed.
	fn on_killed_account(who: T::AccountId) {
		T::OnKilledAccount::on_killed_account(&who);
		Self::deposit_event(RawEvent::KilledAccount(who));
	}

	/// Remove an account from storage. This should only be done when its refs are zero or you'll
	/// get storage leaks in other modules. Nonetheless we assume that the calling logic knows best.
	///
	/// This is a no-op if the account doesn't already exist. If it does then it will ensure
	/// cleanups (those in `on_killed_account`) take place.
	fn kill_account(who: &T::AccountId) {
		if Account::<T>::contains_key(who) {
			let account = Account::<T>::take(who);
			if account.refcount > 0 {
				debug::debug!(
					target: "system",
					"WARNING: Referenced account deleted. This is probably a bug."
				);
			}
			Module::<T>::on_killed_account(who.clone());
		}
	}
}

impl<T: Trait> Module<T> {
	pub fn spent_weight() -> Option<Weight> {
		CurrentDispatchableWeight::get()
	}

	/// Decrease the amount of weight consumed by the current dispatchable.
	///
	/// This function can only meaningfully called within `Self::dispatch`. Otherwise,
	/// it does nothing and returns `Err`.
	///
	/// The total weight returned from the dispatchable cannot exceed its total requested weight.
	pub fn return_unspent_weight(unspent: Weight) -> Result<(), ()> {
		let weight = CurrentDispatchableWeight::take().ok_or(())?;
		let next_weight = weight.checked_sub(unspent).ok_or(())?;
		CurrentDispatchableWeight::put(next_weight);
		Ok(())
	}
}

impl<T: Trait> Module<T>
where
	<T as Trait>::Call: GetDispatchInfo + Dispatchable,
{
	/// Dispatch a given `T::Call` with a given origin.
	///
	/// Returns how much weight was actually unspent by the call.
	pub fn dispatch_call(
		origin: <T::Call as Dispatchable>::Origin,
		call: T::Call,
	) -> (Weight, sp_runtime::DispatchResult) {
		// First, replace the current weight counter with the incoming call weight.
		let prev_weight = CurrentDispatchableWeight::get();
		let call_weight = call.get_dispatch_info().weight;
		CurrentDispatchableWeight::put(call_weight);

		// Then, dispatch the call.
		let result = call.dispatch(origin);

		// Finally, get the actual spent weight.
		let spent_weight = CurrentDispatchableWeight::take().unwrap_or_default();
		if let Some(prev_weight) = prev_weight {
			CurrentDispatchableWeight::put(prev_weight);
		} else {
			CurrentDispatchableWeight::kill();
		}

		let unspent_weight = call_weight.saturating_sub(spent_weight);
		(unspent_weight, result)
	}
}

/// Event handler which calls on_created_account when it happens.
pub struct CallOnCreatedAccount<T>(PhantomData<T>);
impl<T: Trait> Happened<T::AccountId> for CallOnCreatedAccount<T> {
	fn happened(who: &T::AccountId) {
		Module::<T>::on_created_account(who.clone());
	}
}

/// Event handler which calls kill_account when it happens.
pub struct CallKillAccount<T>(PhantomData<T>);
impl<T: Trait> Happened<T::AccountId> for CallKillAccount<T> {
	fn happened(who: &T::AccountId) {
		Module::<T>::kill_account(who)
	}
}

// Implement StoredMap for a simple single-item, kill-account-on-remove system. This works fine for
// storing a single item which is required to not be empty/default for the account to exist.
// Anything more complex will need more sophisticated logic.
impl<T: Trait> StoredMap<T::AccountId, T::AccountData> for Module<T> {
	fn get(k: &T::AccountId) -> T::AccountData {
		Account::<T>::get(k).data
	}
	fn is_explicit(k: &T::AccountId) -> bool {
		Account::<T>::contains_key(k)
	}
	fn insert(k: &T::AccountId, data: T::AccountData) {
		let existed = Account::<T>::contains_key(k);
		Account::<T>::mutate(k, |a| a.data = data);
		if !existed {
			Self::on_created_account(k.clone());
		}
	}
	fn remove(k: &T::AccountId) {
		Self::kill_account(k)
	}
	fn mutate<R>(k: &T::AccountId, f: impl FnOnce(&mut T::AccountData) -> R) -> R {
		let existed = Account::<T>::contains_key(k);
		let r = Account::<T>::mutate(k, |a| f(&mut a.data));
		if !existed {
			Self::on_created_account(k.clone());
		}
		r
	}
	fn mutate_exists<R>(k: &T::AccountId, f: impl FnOnce(&mut Option<T::AccountData>) -> R) -> R {
		Self::try_mutate_exists(k, |x| -> Result<R, Infallible> { Ok(f(x)) }).expect("Infallible; qed")
	}
	fn try_mutate_exists<R, E>(k: &T::AccountId, f: impl FnOnce(&mut Option<T::AccountData>) -> Result<R, E>) -> Result<R, E> {
		Account::<T>::try_mutate_exists(k, |maybe_value| {
			let existed = maybe_value.is_some();
			let (maybe_prefix, mut maybe_data) = split_inner(
				maybe_value.take(),
				|account| ((account.nonce, account.refcount), account.data)
			);
			f(&mut maybe_data).map(|result| {
				*maybe_value = maybe_data.map(|data| {
					let (nonce, refcount) = maybe_prefix.unwrap_or_default();
					AccountInfo { nonce, refcount, data }
				});
				(existed, maybe_value.is_some(), result)
			})
		}).map(|(existed, exists, v)| {
			if !existed && exists {
				Self::on_created_account(k.clone());
			} else if existed && !exists {
				Self::on_killed_account(k.clone());
			}
			v
		})
	}
}

/// Split an `option` into two constituent options, as defined by a `splitter` function.
pub fn split_inner<T, R, S>(option: Option<T>, splitter: impl FnOnce(T) -> (R, S))
	-> (Option<R>, Option<S>)
{
	match option {
		Some(inner) => {
			let (r, s) = splitter(inner);
			(Some(r), Some(s))
		}
		None => (None, None),
	}
}

/// resource limit check.
#[derive(Encode, Decode, Clone, Eq, PartialEq)]
pub struct CheckWeight<T: Trait + Send + Sync>(PhantomData<T>);

impl<T: Trait + Send + Sync> CheckWeight<T> {
	/// Get the quota ratio of each dispatch class type. This indicates that all operational
	/// dispatches can use the full capacity of any resource, while user-triggered ones can consume
	/// a portion.
	fn get_dispatch_limit_ratio(class: DispatchClass) -> Perbill {
		match class {
			DispatchClass::Operational => <Perbill as sp_runtime::PerThing>::one(),
			DispatchClass::Normal => T::AvailableBlockRatio::get(),
		}
	}

	/// Checks if the current extrinsic can fit into the block with respect to block weight limits.
	///
	/// Upon successes, it returns the new block weight as a `Result`.
	fn check_weight(
		info: <Self as SignedExtension>::DispatchInfo,
	) -> Result<Weight, TransactionValidityError> {
		let current_weight = Module::<T>::all_extrinsics_weight();
		let maximum_weight = T::MaximumBlockWeight::get();
		let limit = Self::get_dispatch_limit_ratio(info.class) * maximum_weight;
		let added_weight = info.weight.min(limit);
		let next_weight = current_weight.saturating_add(added_weight);
		if next_weight > limit {
			Err(InvalidTransaction::ExhaustsResources.into())
		} else {
			Ok(next_weight)
		}
	}

	/// Checks if the current extrinsic can fit into the block with respect to block length limits.
	///
	/// Upon successes, it returns the new block length as a `Result`.
	fn check_block_length(
		info: <Self as SignedExtension>::DispatchInfo,
		len: usize,
	) -> Result<u32, TransactionValidityError> {
		let current_len = Module::<T>::all_extrinsics_len();
		let maximum_len = T::MaximumBlockLength::get();
		let limit = Self::get_dispatch_limit_ratio(info.class) * maximum_len;
		let added_len = len as u32;
		let next_len = current_len.saturating_add(added_len);
		if next_len > limit {
			Err(InvalidTransaction::ExhaustsResources.into())
		} else {
			Ok(next_len)
		}
	}

	/// get the priority of an extrinsic denoted by `info`.
	fn get_priority(info: <Self as SignedExtension>::DispatchInfo) -> TransactionPriority {
		match info.class {
			DispatchClass::Normal => info.weight.into(),
			DispatchClass::Operational => Bounded::max_value()
		}
	}

	/// Creates new `SignedExtension` to check weight of the extrinsic.
	pub fn new() -> Self {
		Self(PhantomData)
	}

	/// Do the pre-dispatch checks. This can be applied to both signed and unsigned.
	///
	/// It checks and notes the new weight and length.
	fn do_pre_dispatch(
		info: <Self as SignedExtension>::DispatchInfo,
		len: usize,
	) -> Result<(), TransactionValidityError> {
		let next_len = Self::check_block_length(info, len)?;
		let next_weight = Self::check_weight(info)?;
		AllExtrinsicsLen::put(next_len);
		AllExtrinsicsWeight::put(next_weight);
		Ok(())
	}

	/// Do the validate checks. This can be applied to both signed and unsigned.
	///
	/// It only checks that the block weight and length limit will not exceed.
	fn do_validate(
		info: <Self as SignedExtension>::DispatchInfo,
		len: usize,
	) -> TransactionValidity {
		// ignore the next weight and length. If they return `Ok`, then it is below the limit.
		let _ = Self::check_block_length(info, len)?;
		let _ = Self::check_weight(info)?;

		Ok(ValidTransaction { priority: Self::get_priority(info), ..Default::default() })
	}
}

impl<T: Trait + Send + Sync> SignedExtension for CheckWeight<T> {
	type AccountId = T::AccountId;
	type Call = T::Call;
	type AdditionalSigned = ();
	type DispatchInfo = DispatchInfo;
	type Pre = ();
	const IDENTIFIER: &'static str = "CheckWeight";

	fn additional_signed(&self) -> sp_std::result::Result<(), TransactionValidityError> { Ok(()) }

	fn pre_dispatch(
		self,
		_who: &Self::AccountId,
		_call: &Self::Call,
		info: Self::DispatchInfo,
		len: usize,
	) -> Result<(), TransactionValidityError> {
		Self::do_pre_dispatch(info, len)
	}

	fn validate(
		&self,
		_who: &Self::AccountId,
		_call: &Self::Call,
		info: Self::DispatchInfo,
		len: usize,
	) -> TransactionValidity {
		Self::do_validate(info, len)
	}

	fn pre_dispatch_unsigned(
		_call: &Self::Call,
		info: Self::DispatchInfo,
		len: usize,
	) -> Result<(), TransactionValidityError> {
		Self::do_pre_dispatch(info, len)
	}

<<<<<<< HEAD
		Ok(ValidTransaction {
			priority: Self::get_priority(info),
			..Default::default()
		})
	}

	fn post_dispatch(_pre: Self::Pre, info: Self::DispatchInfo, _len: usize) {
		let spent = CurrentDispatchableWeight::get().unwrap_or(info.weight);
		let reserved = info.weight;
		let unspent = spent - reserved;
		AllExtrinsicsWeight::mutate(|weight| {
			let next_weight = weight.map(|weight| weight - unspent);
			*weight = next_weight;
		});
=======
	fn validate_unsigned(
		_call: &Self::Call,
		info: Self::DispatchInfo,
		len: usize,
	) -> TransactionValidity {
		Self::do_validate(info, len)
>>>>>>> 06fae63b
	}
}

impl<T: Trait + Send + Sync> Debug for CheckWeight<T> {
	#[cfg(feature = "std")]
	fn fmt(&self, f: &mut sp_std::fmt::Formatter) -> sp_std::fmt::Result {
		write!(f, "CheckWeight")
	}

	#[cfg(not(feature = "std"))]
	fn fmt(&self, _: &mut sp_std::fmt::Formatter) -> sp_std::fmt::Result {
		Ok(())
	}
}

/// Nonce check and increment to give replay protection for transactions.
#[derive(Encode, Decode, Clone, Eq, PartialEq)]
pub struct CheckNonce<T: Trait>(#[codec(compact)] T::Index);

impl<T: Trait> CheckNonce<T> {
	/// utility constructor. Used only in client/factory code.
	pub fn from(nonce: T::Index) -> Self {
		Self(nonce)
	}
}

impl<T: Trait> Debug for CheckNonce<T> {
	#[cfg(feature = "std")]
	fn fmt(&self, f: &mut sp_std::fmt::Formatter) -> sp_std::fmt::Result {
		self.0.fmt(f)
	}

	#[cfg(not(feature = "std"))]
	fn fmt(&self, _: &mut sp_std::fmt::Formatter) -> sp_std::fmt::Result {
		Ok(())
	}
}

impl<T: Trait> SignedExtension for CheckNonce<T> {
	type AccountId = T::AccountId;
	type Call = T::Call;
	type AdditionalSigned = ();
	type DispatchInfo = DispatchInfo;
	type Pre = ();
	const IDENTIFIER: &'static str = "CheckNonce";

	fn additional_signed(&self) -> sp_std::result::Result<(), TransactionValidityError> { Ok(()) }

	fn pre_dispatch(
		self,
		who: &Self::AccountId,
		_call: &Self::Call,
		_info: Self::DispatchInfo,
		_len: usize,
	) -> Result<(), TransactionValidityError> {
		let mut account = Account::<T>::get(who);
		if self.0 != account.nonce {
			return Err(
				if self.0 < account.nonce {
					InvalidTransaction::Stale
				} else {
					InvalidTransaction::Future
				}.into()
			)
		}
		account.nonce += T::Index::one();
		Account::<T>::insert(who, account);
		Ok(())
	}

	fn validate(
		&self,
		who: &Self::AccountId,
		_call: &Self::Call,
		info: Self::DispatchInfo,
		_len: usize,
	) -> TransactionValidity {
		// check index
		let account = Account::<T>::get(who);
		if self.0 < account.nonce {
			return InvalidTransaction::Stale.into()
		}

		let provides = vec![Encode::encode(&(who, self.0))];
		let requires = if account.nonce < self.0 {
			vec![Encode::encode(&(who, self.0 - One::one()))]
		} else {
			vec![]
		};

		Ok(ValidTransaction {
			priority: info.weight as TransactionPriority,
			requires,
			provides,
			longevity: TransactionLongevity::max_value(),
			propagate: true,
		})
	}
}

impl<T: Trait> IsDeadAccount<T::AccountId> for Module<T> {
	fn is_dead_account(who: &T::AccountId) -> bool {
		!Account::<T>::contains_key(who)
	}
}

/// Check for transaction mortality.
#[derive(Encode, Decode, Clone, Eq, PartialEq)]
pub struct CheckEra<T: Trait + Send + Sync>((Era, sp_std::marker::PhantomData<T>));

impl<T: Trait + Send + Sync> CheckEra<T> {
	/// utility constructor. Used only in client/factory code.
	pub fn from(era: Era) -> Self {
		Self((era, sp_std::marker::PhantomData))
	}
}

impl<T: Trait + Send + Sync> Debug for CheckEra<T> {
	#[cfg(feature = "std")]
	fn fmt(&self, f: &mut sp_std::fmt::Formatter) -> sp_std::fmt::Result {
		self.0.fmt(f)
	}

	#[cfg(not(feature = "std"))]
	fn fmt(&self, _: &mut sp_std::fmt::Formatter) -> sp_std::fmt::Result {
		Ok(())
	}
}

impl<T: Trait + Send + Sync> SignedExtension for CheckEra<T> {
	type AccountId = T::AccountId;
	type Call = T::Call;
	type AdditionalSigned = T::Hash;
	type DispatchInfo = DispatchInfo;
	type Pre = ();
	const IDENTIFIER: &'static str = "CheckEra";

	fn validate(
		&self,
		_who: &Self::AccountId,
		_call: &Self::Call,
		_info: Self::DispatchInfo,
		_len: usize,
	) -> TransactionValidity {
		let current_u64 = <Module<T>>::block_number().saturated_into::<u64>();
		let valid_till = (self.0).0.death(current_u64);
		Ok(ValidTransaction {
			longevity: valid_till.saturating_sub(current_u64),
			..Default::default()
		})
	}

	fn additional_signed(&self) -> Result<Self::AdditionalSigned, TransactionValidityError> {
		let current_u64 = <Module<T>>::block_number().saturated_into::<u64>();
		let n = (self.0).0.birth(current_u64).saturated_into::<T::BlockNumber>();
		if !<BlockHash<T>>::contains_key(n) {
			Err(InvalidTransaction::AncientBirthBlock.into())
		} else {
			Ok(<Module<T>>::block_hash(n))
		}
	}
}

/// Nonce check and increment to give replay protection for transactions.
#[derive(Encode, Decode, Clone, Eq, PartialEq)]
pub struct CheckGenesis<T: Trait + Send + Sync>(sp_std::marker::PhantomData<T>);

impl<T: Trait + Send + Sync> Debug for CheckGenesis<T> {
	#[cfg(feature = "std")]
	fn fmt(&self, f: &mut sp_std::fmt::Formatter) -> sp_std::fmt::Result {
		write!(f, "CheckGenesis")
	}

	#[cfg(not(feature = "std"))]
	fn fmt(&self, _: &mut sp_std::fmt::Formatter) -> sp_std::fmt::Result {
		Ok(())
	}
}

impl<T: Trait + Send + Sync> CheckGenesis<T> {
	/// Creates new `SignedExtension` to check genesis hash.
	pub fn new() -> Self {
		Self(sp_std::marker::PhantomData)
	}
}

impl<T: Trait + Send + Sync> SignedExtension for CheckGenesis<T> {
	type AccountId = T::AccountId;
	type Call = <T as Trait>::Call;
	type AdditionalSigned = T::Hash;
	type DispatchInfo = DispatchInfo;
	type Pre = ();
	const IDENTIFIER: &'static str = "CheckGenesis";

	fn additional_signed(&self) -> Result<Self::AdditionalSigned, TransactionValidityError> {
		Ok(<Module<T>>::block_hash(T::BlockNumber::zero()))
	}
}

/// Ensure the runtime version registered in the transaction is the same as at present.
#[derive(Encode, Decode, Clone, Eq, PartialEq)]
pub struct CheckVersion<T: Trait + Send + Sync>(sp_std::marker::PhantomData<T>);

impl<T: Trait + Send + Sync> Debug for CheckVersion<T> {
	#[cfg(feature = "std")]
	fn fmt(&self, f: &mut sp_std::fmt::Formatter) -> sp_std::fmt::Result {
		write!(f, "CheckVersion")
	}

	#[cfg(not(feature = "std"))]
	fn fmt(&self, _: &mut sp_std::fmt::Formatter) -> sp_std::fmt::Result {
		Ok(())
	}
}

impl<T: Trait + Send + Sync> CheckVersion<T> {
	/// Create new `SignedExtension` to check runtime version.
	pub fn new() -> Self {
		Self(sp_std::marker::PhantomData)
	}
}

impl<T: Trait + Send + Sync> SignedExtension for CheckVersion<T> {
	type AccountId = T::AccountId;
	type Call = <T as Trait>::Call;
	type AdditionalSigned = u32;
	type DispatchInfo = DispatchInfo;
	type Pre = ();
	const IDENTIFIER: &'static str = "CheckVersion";

	fn additional_signed(&self) -> Result<Self::AdditionalSigned, TransactionValidityError> {
		Ok(<Module<T>>::runtime_version().spec_version)
	}
}

pub struct ChainContext<T>(sp_std::marker::PhantomData<T>);
impl<T> Default for ChainContext<T> {
	fn default() -> Self {
		ChainContext(sp_std::marker::PhantomData)
	}
}

impl<T: Trait> Lookup for ChainContext<T> {
	type Source = <T::Lookup as StaticLookup>::Source;
	type Target = <T::Lookup as StaticLookup>::Target;

	fn lookup(&self, s: Self::Source) -> Result<Self::Target, LookupError> {
		<T::Lookup as StaticLookup>::lookup(s)
	}
}

#[cfg(test)]
mod tests {
	use super::*;
	use sp_std::cell::RefCell;
	use sp_core::H256;
	use sp_runtime::{traits::{BlakeTwo256, IdentityLookup}, testing::Header, DispatchError};
	use frame_support::{impl_outer_origin, parameter_types};

	impl_outer_origin! {
		pub enum Origin for Test where system = super {}
	}

	#[derive(Clone, Eq, PartialEq)]
	pub struct Test;

	parameter_types! {
		pub const BlockHashCount: u64 = 10;
		pub const MaximumBlockWeight: Weight = 1024;
		pub const AvailableBlockRatio: Perbill = Perbill::from_percent(75);
		pub const MaximumBlockLength: u32 = 1024;
		pub const Version: RuntimeVersion = RuntimeVersion {
			spec_name: sp_version::create_runtime_str!("test"),
			impl_name: sp_version::create_runtime_str!("system-test"),
			authoring_version: 1,
			spec_version: 1,
			impl_version: 1,
			apis: sp_version::create_apis_vec!([]),
		};
	}

	thread_local!{
		pub static KILLED: RefCell<Vec<u64>> = RefCell::new(vec![]);
	}

	pub struct RecordKilled;
	impl OnKilledAccount<u64> for RecordKilled {
		fn on_killed_account(who: &u64) { KILLED.with(|r| r.borrow_mut().push(*who)) }
	}

	impl Trait for Test {
		type Origin = Origin;
		type Call = ();
		type Index = u64;
		type BlockNumber = u64;
		type Hash = H256;
		type Hashing = BlakeTwo256;
		type AccountId = u64;
		type Lookup = IdentityLookup<Self::AccountId>;
		type Header = Header;
		type Event = u16;
		type BlockHashCount = BlockHashCount;
		type MaximumBlockWeight = MaximumBlockWeight;
		type AvailableBlockRatio = AvailableBlockRatio;
		type MaximumBlockLength = MaximumBlockLength;
		type Version = Version;
		type ModuleToIndex = ();
		type AccountData = u32;
		type OnNewAccount = ();
		type OnKilledAccount = RecordKilled;
	}

	impl From<Event<Test>> for u16 {
		fn from(e: Event<Test>) -> u16 {
			match e {
				Event::<Test>::ExtrinsicSuccess(..) => 100,
				Event::<Test>::ExtrinsicFailed(..) => 101,
				Event::<Test>::CodeUpdated => 102,
				_ => 103,
			}
		}
	}

	type System = Module<Test>;

	const CALL: &<Test as Trait>::Call = &();

	fn new_test_ext() -> sp_io::TestExternalities {
		GenesisConfig::default().build_storage::<Test>().unwrap().into()
	}

	fn normal_weight_limit() -> Weight {
		<Test as Trait>::AvailableBlockRatio::get() * <Test as Trait>::MaximumBlockWeight::get()
	}

	fn normal_length_limit() -> u32 {
		<Test as Trait>::AvailableBlockRatio::get() * <Test as Trait>::MaximumBlockLength::get()
	}

	#[test]
	fn origin_works() {
		let o = Origin::from(RawOrigin::<u64>::Signed(1u64));
		let x: Result<RawOrigin<u64>, Origin> = o.into();
		assert_eq!(x, Ok(RawOrigin::<u64>::Signed(1u64)));
	}

	#[test]
	fn stored_map_works() {
		new_test_ext().execute_with(|| {
			System::insert(&0, 42);
			assert!(System::allow_death(&0));

			System::inc_ref(&0);
			assert!(!System::allow_death(&0));

			System::insert(&0, 69);
			assert!(!System::allow_death(&0));

			System::dec_ref(&0);
			assert!(System::allow_death(&0));

			assert!(KILLED.with(|r| r.borrow().is_empty()));
			System::kill_account(&0);
			assert_eq!(KILLED.with(|r| r.borrow().clone()), vec![0u64]);
		});
	}

	#[test]
	fn deposit_event_should_work() {
		new_test_ext().execute_with(|| {
			System::initialize(
				&1,
				&[0u8; 32].into(),
				&[0u8; 32].into(),
				&Default::default(),
				InitKind::Full,
			);
			System::note_finished_extrinsics();
			System::deposit_event(1u16);
			System::finalize();
			assert_eq!(
				System::events(),
				vec![
					EventRecord {
						phase: Phase::Finalization,
						event: 1u16,
						topics: vec![],
					}
				]
			);

			System::initialize(
				&2,
				&[0u8; 32].into(),
				&[0u8; 32].into(),
				&Default::default(),
				InitKind::Full,
			);
			System::deposit_event(42u16);
			System::note_applied_extrinsic(&Ok(()), 0, Default::default());
			System::note_applied_extrinsic(&Err(DispatchError::BadOrigin), 0, Default::default());
			System::note_finished_extrinsics();
			System::deposit_event(3u16);
			System::finalize();
			assert_eq!(
				System::events(),
				vec![
					EventRecord { phase: Phase::ApplyExtrinsic(0), event: 42u16, topics: vec![] },
					EventRecord { phase: Phase::ApplyExtrinsic(0), event: 100u16, topics: vec![] },
					EventRecord { phase: Phase::ApplyExtrinsic(1), event: 101u16, topics: vec![] },
					EventRecord { phase: Phase::Finalization, event: 3u16, topics: vec![] }
				]
			);
		});
	}

	#[test]
	fn deposit_event_topics() {
		new_test_ext().execute_with(|| {
			const BLOCK_NUMBER: u64 = 1;

			System::initialize(
				&BLOCK_NUMBER,
				&[0u8; 32].into(),
				&[0u8; 32].into(),
				&Default::default(),
				InitKind::Full,
			);
			System::note_finished_extrinsics();

			let topics = vec![
				H256::repeat_byte(1),
				H256::repeat_byte(2),
				H256::repeat_byte(3),
			];

			// We deposit a few events with different sets of topics.
			System::deposit_event_indexed(&topics[0..3], 1u16);
			System::deposit_event_indexed(&topics[0..1], 2u16);
			System::deposit_event_indexed(&topics[1..2], 3u16);

			System::finalize();

			// Check that topics are reflected in the event record.
			assert_eq!(
				System::events(),
				vec![
					EventRecord {
						phase: Phase::Finalization,
						event: 1u16,
						topics: topics[0..3].to_vec(),
					},
					EventRecord {
						phase: Phase::Finalization,
						event: 2u16,
						topics: topics[0..1].to_vec(),
					},
					EventRecord {
						phase: Phase::Finalization,
						event: 3u16,
						topics: topics[1..2].to_vec(),
					}
				]
			);

			// Check that the topic-events mapping reflects the deposited topics.
			// Note that these are indexes of the events.
			assert_eq!(
				System::event_topics(&topics[0]),
				vec![(BLOCK_NUMBER, 0), (BLOCK_NUMBER, 1)],
			);
			assert_eq!(
				System::event_topics(&topics[1]),
				vec![(BLOCK_NUMBER, 0), (BLOCK_NUMBER, 2)],
			);
			assert_eq!(
				System::event_topics(&topics[2]),
				vec![(BLOCK_NUMBER, 0)],
			);
		});
	}

	#[test]
	fn prunes_block_hash_mappings() {
		new_test_ext().execute_with(|| {
			// simulate import of 15 blocks
			for n in 1..=15 {
				System::initialize(
					&n,
					&[n as u8 - 1; 32].into(),
					&[0u8; 32].into(),
					&Default::default(),
					InitKind::Full,
				);

				System::finalize();
			}

			// first 5 block hashes are pruned
			for n in 0..5 {
				assert_eq!(
					System::block_hash(n),
					H256::zero(),
				);
			}

			// the remaining 10 are kept
			for n in 5..15 {
				assert_eq!(
					System::block_hash(n),
					[n as u8; 32].into(),
				);
			}
		})
	}

	#[test]
	fn signed_ext_check_nonce_works() {
		new_test_ext().execute_with(|| {
			Account::<Test>::insert(1, AccountInfo { nonce: 1, refcount: 0, data: 0 });
			let info = DispatchInfo::default();
			let len = 0_usize;
			// stale
			assert!(CheckNonce::<Test>(0).validate(&1, CALL, info, len).is_err());
			assert!(CheckNonce::<Test>(0).pre_dispatch(&1, CALL, info, len).is_err());
			// correct
			assert!(CheckNonce::<Test>(1).validate(&1, CALL, info, len).is_ok());
			assert!(CheckNonce::<Test>(1).pre_dispatch(&1, CALL, info, len).is_ok());
			// future
			assert!(CheckNonce::<Test>(5).validate(&1, CALL, info, len).is_ok());
			assert!(CheckNonce::<Test>(5).pre_dispatch(&1, CALL, info, len).is_err());
		})
	}

	#[test]
	fn signed_ext_check_weight_works_normal_tx() {
		new_test_ext().execute_with(|| {
			let normal_limit = normal_weight_limit();
			let small = DispatchInfo { weight: 100, ..Default::default() };
			let medium = DispatchInfo {
				weight: normal_limit - 1,
				..Default::default()
			};
			let big = DispatchInfo {
				weight: normal_limit + 1,
				..Default::default()
			};
			let len = 0_usize;

			let reset_check_weight = |i, f, s| {
				AllExtrinsicsWeight::put(s);
				let r = CheckWeight::<Test>(PhantomData).pre_dispatch(&1, CALL, i, len);
				if f { assert!(r.is_err()) } else { assert!(r.is_ok()) }
			};

			reset_check_weight(small, false, 0);
			reset_check_weight(medium, false, 0);
			reset_check_weight(big, true, 1);
		})
	}

	#[test]
	fn signed_ext_check_weight_fee_works() {
		new_test_ext().execute_with(|| {
			let free = DispatchInfo { weight: 0, ..Default::default() };
			let len = 0_usize;

			assert_eq!(System::all_extrinsics_weight(), 0);
			let r = CheckWeight::<Test>(PhantomData).pre_dispatch(&1, CALL, free, len);
			assert!(r.is_ok());
			assert_eq!(System::all_extrinsics_weight(), 0);
		})
	}

	#[test]
	fn signed_ext_check_weight_max_works() {
		new_test_ext().execute_with(|| {
			let max = DispatchInfo { weight: Weight::max_value(), ..Default::default() };
			let len = 0_usize;
			let normal_limit = normal_weight_limit();

			assert_eq!(System::all_extrinsics_weight(), 0);
			let r = CheckWeight::<Test>(PhantomData).pre_dispatch(&1, CALL, max, len);
			assert!(r.is_ok());
			assert_eq!(System::all_extrinsics_weight(), normal_limit);
		})
	}

	#[test]
	fn signed_ext_check_weight_works_operational_tx() {
		new_test_ext().execute_with(|| {
			let normal = DispatchInfo { weight: 100, ..Default::default() };
			let op = DispatchInfo { weight: 100, class: DispatchClass::Operational, pays_fee: true };
			let len = 0_usize;
			let normal_limit = normal_weight_limit();

			// given almost full block
			AllExtrinsicsWeight::put(normal_limit);
			// will not fit.
			assert!(CheckWeight::<Test>(PhantomData).pre_dispatch(&1, CALL, normal, len).is_err());
			// will fit.
			assert!(CheckWeight::<Test>(PhantomData).pre_dispatch(&1, CALL, op, len).is_ok());

			// likewise for length limit.
			let len = 100_usize;
			AllExtrinsicsLen::put(normal_length_limit());
			assert!(CheckWeight::<Test>(PhantomData).pre_dispatch(&1, CALL, normal, len).is_err());
			assert!(CheckWeight::<Test>(PhantomData).pre_dispatch(&1, CALL, op, len).is_ok());
		})
	}

	#[test]
	fn signed_ext_check_weight_priority_works() {
		new_test_ext().execute_with(|| {
			let normal = DispatchInfo { weight: 100, class: DispatchClass::Normal, pays_fee: true };
			let op = DispatchInfo { weight: 100, class: DispatchClass::Operational, pays_fee: true };
			let len = 0_usize;

			let priority = CheckWeight::<Test>(PhantomData)
				.validate(&1, CALL, normal, len)
				.unwrap()
				.priority;
			assert_eq!(priority, 100);

			let priority = CheckWeight::<Test>(PhantomData)
				.validate(&1, CALL, op, len)
				.unwrap()
				.priority;
			assert_eq!(priority, u64::max_value());
		})
	}

	#[test]
	fn signed_ext_check_weight_block_size_works() {
		new_test_ext().execute_with(|| {
			let normal = DispatchInfo::default();
			let normal_limit = normal_weight_limit() as usize;
			let reset_check_weight = |tx, s, f| {
				AllExtrinsicsLen::put(0);
				let r = CheckWeight::<Test>(PhantomData).pre_dispatch(&1, CALL, tx, s);
				if f { assert!(r.is_err()) } else { assert!(r.is_ok()) }
			};

			reset_check_weight(normal, normal_limit - 1, false);
			reset_check_weight(normal, normal_limit, false);
			reset_check_weight(normal, normal_limit + 1, true);

			// Operational ones don't have this limit.
			let op = DispatchInfo { weight: 0, class: DispatchClass::Operational, pays_fee: true };
			reset_check_weight(op, normal_limit, false);
			reset_check_weight(op, normal_limit + 100, false);
			reset_check_weight(op, 1024, false);
			reset_check_weight(op, 1025, true);
		})
	}

	#[test]
	fn signed_ext_check_era_should_work() {
		new_test_ext().execute_with(|| {
			// future
			assert_eq!(
				CheckEra::<Test>::from(Era::mortal(4, 2)).additional_signed().err().unwrap(),
				InvalidTransaction::AncientBirthBlock.into(),
			);

			// correct
			System::set_block_number(13);
			<BlockHash<Test>>::insert(12, H256::repeat_byte(1));
			assert!(CheckEra::<Test>::from(Era::mortal(4, 12)).additional_signed().is_ok());
		})
	}

	#[test]
	fn signed_ext_check_era_should_change_longevity() {
		new_test_ext().execute_with(|| {
			let normal = DispatchInfo { weight: 100, class: DispatchClass::Normal, pays_fee: true };
			let len = 0_usize;
			let ext = (
				CheckWeight::<Test>(PhantomData),
				CheckEra::<Test>::from(Era::mortal(16, 256)),
			);
			System::set_block_number(17);
			<BlockHash<Test>>::insert(16, H256::repeat_byte(1));

			assert_eq!(ext.validate(&1, CALL, normal, len).unwrap().longevity, 15);
		})
	}


	#[test]
	fn set_code_checks_works() {
		struct CallInWasm(Vec<u8>);

		impl sp_core::traits::CallInWasm for CallInWasm {
			fn call_in_wasm(
				&self,
				_: &[u8],
				_: &str,
				_: &[u8],
				_: &mut dyn sp_externalities::Externalities,
			) -> Result<Vec<u8>, String> {
				Ok(self.0.clone())
			}
		}

		let test_data = vec![
			("test", 1, 2, Ok(())),
			("test", 1, 1, Err(Error::<Test>::SpecOrImplVersionNeedToIncrease)),
			("test2", 1, 1, Err(Error::<Test>::InvalidSpecName)),
			("test", 2, 1, Ok(())),
			("test", 0, 1, Err(Error::<Test>::SpecVersionNotAllowedToDecrease)),
			("test", 1, 0, Err(Error::<Test>::ImplVersionNotAllowedToDecrease)),
		];

		for (spec_name, spec_version, impl_version, expected) in test_data.into_iter() {
			let version = RuntimeVersion {
				spec_name: spec_name.into(),
				spec_version,
				impl_version,
				..Default::default()
			};
			let call_in_wasm = CallInWasm(version.encode());

			let mut ext = new_test_ext();
			ext.register_extension(sp_core::traits::CallInWasmExt::new(call_in_wasm));
			ext.execute_with(|| {
				let res = System::set_code(
					RawOrigin::Root.into(),
					vec![1, 2, 3, 4],
				);

				assert_eq!(expected.map_err(DispatchError::from), res);
			});
		}
	}

	#[test]
	fn set_code_with_real_wasm_blob() {
		let executor = substrate_test_runtime_client::new_native_executor();
		let mut ext = new_test_ext();
		ext.register_extension(sp_core::traits::CallInWasmExt::new(executor));
		ext.execute_with(|| {
			System::set_code(
				RawOrigin::Root.into(),
				substrate_test_runtime_client::runtime::WASM_BINARY.to_vec(),
			).unwrap();

			assert_eq!(
				System::events(),
				vec![EventRecord { phase: Phase::ApplyExtrinsic(0), event: 102u16, topics: vec![] }],
			);
		});
	}
}<|MERGE_RESOLUTION|>--- conflicted
+++ resolved
@@ -90,8 +90,6 @@
 
 #[cfg(feature = "std")]
 use serde::Serialize;
-<<<<<<< HEAD
-=======
 use sp_std::prelude::*;
 #[cfg(any(feature = "std", test))]
 use sp_std::map;
@@ -99,7 +97,6 @@
 use sp_std::marker::PhantomData;
 use sp_std::fmt::Debug;
 use sp_version::RuntimeVersion;
->>>>>>> 06fae63b
 use sp_runtime::{
 	generic::{self, Era},
 	traits::{
@@ -114,31 +111,15 @@
 	},
 	DispatchError, DispatchOutcome, Perbill, RuntimeDebug,
 };
-use sp_std::fmt::Debug;
-#[cfg(any(feature = "std", test))]
-use sp_std::map;
-use sp_std::marker::PhantomData;
-use sp_std::prelude::*;
-use sp_version::RuntimeVersion;
 
 use codec::{Decode, Encode, EncodeLike, FullCodec};
 use frame_support::{
-<<<<<<< HEAD
-	decl_error, decl_event, decl_module, decl_storage, storage,
-	traits::{
-		Contains, Get, Happened, IsDeadAccount, ModuleToIndex, OnNewAccount, OnReapAccount,
-		StoredMap,
-	},
-	weights::{DispatchClass, DispatchInfo, GetDispatchInfo, SimpleDispatchInfo, Weight},
-	Parameter,
-=======
 	decl_module, decl_event, decl_storage, decl_error, storage, Parameter, ensure, debug,
 	traits::{
 		Contains, Get, ModuleToIndex, OnNewAccount, OnKilledAccount, IsDeadAccount, Happened,
 		StoredMap
 	},
-	weights::{Weight, DispatchInfo, DispatchClass, SimpleDispatchInfo, FunctionOf},
->>>>>>> 06fae63b
+	weights::{Weight, GetDispatchInfo, DispatchInfo, DispatchClass, SimpleDispatchInfo, FunctionOf},
 };
 use sp_core::{storage::well_known_keys, ChangesTrieConfiguration};
 
@@ -1288,11 +1269,12 @@
 		Self::do_pre_dispatch(info, len)
 	}
 
-<<<<<<< HEAD
-		Ok(ValidTransaction {
-			priority: Self::get_priority(info),
-			..Default::default()
-		})
+	fn validate_unsigned(
+		_call: &Self::Call,
+		info: Self::DispatchInfo,
+		len: usize,
+	) -> TransactionValidity {
+		Self::do_validate(info, len)
 	}
 
 	fn post_dispatch(_pre: Self::Pre, info: Self::DispatchInfo, _len: usize) {
@@ -1303,14 +1285,6 @@
 			let next_weight = weight.map(|weight| weight - unspent);
 			*weight = next_weight;
 		});
-=======
-	fn validate_unsigned(
-		_call: &Self::Call,
-		info: Self::DispatchInfo,
-		len: usize,
-	) -> TransactionValidity {
-		Self::do_validate(info, len)
->>>>>>> 06fae63b
 	}
 }
 
