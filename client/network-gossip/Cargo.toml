--- conflicted
+++ resolved
@@ -13,11 +13,6 @@
 futures-timer = "0.4.0"
 libp2p = { version = "0.15.0", default-features = false, features = ["libp2p-websocket"] }
 lru = "0.1.2"
-<<<<<<< HEAD
-libp2p = { version = "0.15.0", default-features = false, features = ["libp2p-websocket"] }
-sc-network = { version = "0.8", path = "../network" }
-=======
->>>>>>> 862dc675
 parking_lot = "0.9.0"
 sc-network = { version = "0.8", path = "../network" }
 sp-runtime = { version = "2.0.0", path = "../../primitives/runtime" }