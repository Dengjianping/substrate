--- conflicted
+++ resolved
@@ -55,7 +55,6 @@
 	VoteMessage,
 };
 use sp_finality_grandpa::{
-	check_message_signature, sign_message,
 	AuthorityPair, AuthorityId, AuthoritySignature, SetId as SetIdNumber, RoundNumber,
 };
 
@@ -594,33 +593,6 @@
 	}
 }
 
-<<<<<<< HEAD
-=======
-/// Encode round message localized to a given round and set id.
-pub(crate) fn localized_payload<E: Encode>(
-	round: RoundNumber,
-	set_id: SetIdNumber,
-	message: &E,
-) -> Vec<u8> {
-	let mut buf = Vec::new();
-	localized_payload_with_buffer(round, set_id, message, &mut buf);
-	buf
-}
-
-/// Encode round message localized to a given round and set id using the given
-/// buffer. The given buffer will be cleared and the resulting encoded payload
-/// will always be written to the start of the buffer.
-pub(crate) fn localized_payload_with_buffer<E: Encode>(
-	round: RoundNumber,
-	set_id: SetIdNumber,
-	message: &E,
-	buf: &mut Vec<u8>,
-) {
-	buf.clear();
-	(message, round, set_id).encode_to(buf)
-}
-
->>>>>>> d2d7ab90
 /// Type-safe wrapper around a round number.
 #[derive(Debug, Clone, Copy, Eq, PartialEq, PartialOrd, Ord, Encode, Decode)]
 pub struct Round(pub RoundNumber);
@@ -629,51 +601,6 @@
 #[derive(Debug, Clone, Copy, Eq, PartialEq, PartialOrd, Ord, Encode, Decode)]
 pub struct SetId(pub SetIdNumber);
 
-<<<<<<< HEAD
-=======
-/// Check a message signature by encoding the message as a localized payload and
-/// verifying the provided signature using the expected authority id.
-pub(crate) fn check_message_sig<Block: BlockT>(
-	message: &Message<Block>,
-	id: &AuthorityId,
-	signature: &AuthoritySignature,
-	round: RoundNumber,
-	set_id: SetIdNumber,
-) -> Result<(), ()> {
-	check_message_sig_with_buffer::<Block>(
-		message,
-		id,
-		signature,
-		round,
-		set_id,
-		&mut Vec::new(),
-	)
-}
-
-/// Check a message signature by encoding the message as a localized payload and
-/// verifying the provided signature using the expected authority id.
-/// The encoding necessary to verify the signature will be done using the given
-/// buffer, the original content of the buffer will be cleared.
-pub(crate) fn check_message_sig_with_buffer<Block: BlockT>(
-	message: &Message<Block>,
-	id: &AuthorityId,
-	signature: &AuthoritySignature,
-	round: RoundNumber,
-	set_id: SetIdNumber,
-	buf: &mut Vec<u8>,
-) -> Result<(), ()> {
-	let as_public = id.clone();
-	localized_payload_with_buffer(round, set_id, message, buf);
-
-	if AuthorityPair::verify(signature, buf, &as_public) {
-		Ok(())
-	} else {
-		debug!(target: "afg", "Bad signature on message from {:?}", id);
-		Err(())
-	}
-}
-
->>>>>>> d2d7ab90
 /// A sink for outgoing messages to the network. Any messages that are sent will
 /// be replaced, as appropriate, according to the given `HasVoted`.
 /// NOTE: The votes are stored unsigned, which means that the signatures need to
@@ -723,7 +650,7 @@
 		// when locals exist, sign messages on import
 		if let Some((ref pair, _)) = self.locals {
 			let target_hash = msg.target().0.clone();
-			let signed = sign_message(
+			let signed = sp_finality_grandpa::sign_message(
 				msg,
 				pair,
 				self.round,
@@ -816,11 +743,7 @@
 		use crate::communication::gossip::Misbehavior;
 		use finality_grandpa::Message as GrandpaMessage;
 
-<<<<<<< HEAD
-		if let Err(()) = check_message_signature(
-=======
-		if let Err(()) = check_message_sig_with_buffer::<Block>(
->>>>>>> d2d7ab90
+		if let Err(()) = sp_finality_grandpa::check_message_signature_with_buffer(
 			&GrandpaMessage::Precommit(precommit.clone()),
 			id,
 			sig,
@@ -908,11 +831,7 @@
 		for (msg, id, sig) in messages {
 			signatures_checked += 1;
 
-<<<<<<< HEAD
-			if let Err(()) = check_message_signature(
-=======
-			if let Err(()) = check_message_sig_with_buffer::<B>(
->>>>>>> d2d7ab90
+			if let Err(()) = sp_finality_grandpa::check_message_signature_with_buffer(
 				&msg,
 				id,
 				sig,
