[package]
name = "sc-cli"
version = "0.8.0-alpha.3"
authors = ["Parity Technologies <admin@parity.io>"]
description = "Substrate CLI interface."
edition = "2018"
license = "GPL-3.0"
homepage = "https://substrate.dev"
repository = "https://github.com/paritytech/substrate/"

[dependencies]
clap = "2.33.0"
derive_more = "0.99.2"
env_logger = "0.7.0"
log = "0.4.8"
atty = "0.2.13"
regex = "1.3.1"
time = "0.1.42"
ansi_term = "0.12.1"
lazy_static = "1.4.0"
app_dirs = "1.2.1"
tokio = { version = "0.2.9", features = [ "signal", "rt-core", "rt-threaded" ] }
futures = "0.3.1"
fdlimit = "0.1.1"
serde_json = "1.0.41"
<<<<<<< HEAD
sc-informant = { version = "0.8", path = "../informant" }
sp-panic-handler = { version = "2.0.0", path = "../../primitives/panic-handler" }
sc-client-api = { version = "2.0.0", path = "../api" }
sp-blockchain = { version = "2.0.0", path = "../../primitives/blockchain" }
sc-network = { version = "0.8", path = "../network" }
sp-runtime = { version = "2.0.0", path = "../../primitives/runtime" }
sp-core = { version = "2.0.0", path = "../../primitives/core" }
sc-service = { version = "0.8", default-features = false, path = "../service", features = ["rocksdb"] }
sp-state-machine = { version = "0.8", path = "../../primitives/state-machine" }
sc-telemetry = { version = "2.0.0", path = "../telemetry" }
sp-keyring = { version = "2.0.0", path = "../../primitives/keyring" }
=======
sc-informant = { version = "0.8.0-alpha.2", path = "../informant" }
sp-panic-handler = { version = "2.0.0-alpha.2", path = "../../primitives/panic-handler" }
sc-client-api = { version = "2.0.0-alpha.2", path = "../api" }
sp-blockchain = { version = "2.0.0-alpha.2", path = "../../primitives/blockchain" }
sc-network = { version = "0.8.0-alpha.2", path = "../network" }
sp-runtime = { version = "2.0.0-alpha.2", path = "../../primitives/runtime" }
sp-core = { version = "2.0.0-alpha.2", path = "../../primitives/core" }
sc-service = { version = "0.8.0-alpha.2", default-features = false, path = "../service" }
sp-state-machine = { version = "0.8.0-alpha.2", path = "../../primitives/state-machine" }
sc-telemetry = { version = "2.0.0-alpha.2", path = "../telemetry" }
substrate-prometheus-endpoint = { path = "../../utils/prometheus" , version = "0.8.0-alpha.2"}
sp-keyring = { version = "2.0.0-alpha.2", path = "../../primitives/keyring" }
>>>>>>> bb054394
names = "0.11.0"
structopt = "0.3.8"
sc-tracing = { version = "2.0.0-alpha.2", path = "../tracing" }
chrono = "0.4.10"
parity-util-mem = { version = "0.5.1", default-features = false, features = ["primitive-types"] }
tiny-bip39 = "0.6.2"
libp2p = "0.15.0"
hex-literal = "0.2.1"

[target.'cfg(not(target_os = "unknown"))'.dependencies]
rpassword = "4.0.1"

[dev-dependencies]
tempfile = "3.1.0"

[features]
wasmtime = [
	"sc-service/wasmtime",
]<|MERGE_RESOLUTION|>--- conflicted
+++ resolved
@@ -23,19 +23,6 @@
 futures = "0.3.1"
 fdlimit = "0.1.1"
 serde_json = "1.0.41"
-<<<<<<< HEAD
-sc-informant = { version = "0.8", path = "../informant" }
-sp-panic-handler = { version = "2.0.0", path = "../../primitives/panic-handler" }
-sc-client-api = { version = "2.0.0", path = "../api" }
-sp-blockchain = { version = "2.0.0", path = "../../primitives/blockchain" }
-sc-network = { version = "0.8", path = "../network" }
-sp-runtime = { version = "2.0.0", path = "../../primitives/runtime" }
-sp-core = { version = "2.0.0", path = "../../primitives/core" }
-sc-service = { version = "0.8", default-features = false, path = "../service", features = ["rocksdb"] }
-sp-state-machine = { version = "0.8", path = "../../primitives/state-machine" }
-sc-telemetry = { version = "2.0.0", path = "../telemetry" }
-sp-keyring = { version = "2.0.0", path = "../../primitives/keyring" }
-=======
 sc-informant = { version = "0.8.0-alpha.2", path = "../informant" }
 sp-panic-handler = { version = "2.0.0-alpha.2", path = "../../primitives/panic-handler" }
 sc-client-api = { version = "2.0.0-alpha.2", path = "../api" }
@@ -48,7 +35,6 @@
 sc-telemetry = { version = "2.0.0-alpha.2", path = "../telemetry" }
 substrate-prometheus-endpoint = { path = "../../utils/prometheus" , version = "0.8.0-alpha.2"}
 sp-keyring = { version = "2.0.0-alpha.2", path = "../../primitives/keyring" }
->>>>>>> bb054394
 names = "0.11.0"
 structopt = "0.3.8"
 sc-tracing = { version = "2.0.0-alpha.2", path = "../tracing" }
