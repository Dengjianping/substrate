--- conflicted
+++ resolved
@@ -554,150 +554,6 @@
 	}
 }
 
-<<<<<<< HEAD
-=======
-/// A database wrapper for changes tries.
-pub struct DbChangesTrieStorage<Block: BlockT> {
-	db: Arc<dyn KeyValueDB>,
-	meta: Arc<RwLock<Meta<NumberFor<Block>, Block::Hash>>>,
-	min_blocks_to_keep: Option<u32>,
-	_phantom: ::std::marker::PhantomData<Block>,
-}
-
-impl<Block: BlockT<Hash=H256>> DbChangesTrieStorage<Block> {
-	/// Commit new changes trie.
-	pub fn commit(&self, tx: &mut DBTransaction, mut changes_trie: MemoryDB<Blake2Hasher>) {
-		for (key, (val, _)) in changes_trie.drain() {
-			tx.put(columns::CHANGES_TRIE, &key[..], &val);
-		}
-	}
-
-	/// Prune obsolete changes tries.
-	pub fn prune(
-		&self,
-		config: &ChangesTrieConfiguration,
-		tx: &mut DBTransaction,
-		block_hash: Block::Hash,
-		block_num: NumberFor<Block>,
-	) {
-		// never prune on archive nodes
-		let min_blocks_to_keep = match self.min_blocks_to_keep {
-			Some(min_blocks_to_keep) => min_blocks_to_keep,
-			None => return,
-		};
-
-		state_machine::prune_changes_tries(
-			config,
-			&*self,
-			min_blocks_to_keep.into(),
-			&state_machine::ChangesTrieAnchorBlockId {
-				hash: convert_hash(&block_hash),
-				number: block_num,
-			},
-			|node| tx.delete(columns::CHANGES_TRIE, node.as_ref()));
-	}
-}
-
-impl<Block> client::backend::PrunableStateChangesTrieStorage<Block, Blake2Hasher>
-	for DbChangesTrieStorage<Block>
-where
-	Block: BlockT<Hash=H256>,
-{
-	fn oldest_changes_trie_block(
-		&self,
-		config: &ChangesTrieConfiguration,
-		best_finalized_block: NumberFor<Block>,
-	) -> NumberFor<Block> {
-		match self.min_blocks_to_keep {
-			Some(min_blocks_to_keep) => state_machine::oldest_non_pruned_changes_trie(
-				config,
-				min_blocks_to_keep.into(),
-				best_finalized_block,
-			),
-			None => One::one(),
-		}
-	}
-}
-
-impl<Block> state_machine::ChangesTrieRootsStorage<Blake2Hasher, NumberFor<Block>>
-	for DbChangesTrieStorage<Block>
-where
-	Block: BlockT<Hash=H256>,
-{
-	fn build_anchor(
-		&self,
-		hash: H256,
-	) -> Result<state_machine::ChangesTrieAnchorBlockId<H256, NumberFor<Block>>, String> {
-		utils::read_header::<Block>(&*self.db, columns::KEY_LOOKUP, columns::HEADER, BlockId::Hash(hash))
-			.map_err(|e| e.to_string())
-			.and_then(|maybe_header| maybe_header.map(|header|
-				state_machine::ChangesTrieAnchorBlockId {
-					hash,
-					number: *header.number(),
-				}
-			).ok_or_else(|| format!("Unknown header: {}", hash)))
-	}
-
-	fn root(
-		&self,
-		anchor: &state_machine::ChangesTrieAnchorBlockId<H256, NumberFor<Block>>,
-		block: NumberFor<Block>,
-	) -> Result<Option<H256>, String> {
-		// check API requirement: we can't get NEXT block(s) based on anchor
-		if block > anchor.number {
-			return Err(format!("Can't get changes trie root at {} using anchor at {}", block, anchor.number));
-		}
-
-		// we need to get hash of the block to resolve changes trie root
-		let block_id = if block <= self.meta.read().finalized_number {
-			// if block is finalized, we could just read canonical hash
-			BlockId::Number(block)
-		} else {
-			// the block is not finalized
-			let mut current_num = anchor.number;
-			let mut current_hash: Block::Hash = convert_hash(&anchor.hash);
-			let maybe_anchor_header: Block::Header = utils::require_header::<Block>(
-				&*self.db, columns::KEY_LOOKUP, columns::HEADER, BlockId::Number(current_num)
-			).map_err(|e| e.to_string())?;
-			if maybe_anchor_header.hash() == current_hash {
-				// if anchor is canonicalized, then the block is also canonicalized
-				BlockId::Number(block)
-			} else {
-				// else (block is not finalized + anchor is not canonicalized):
-				// => we should find the required block hash by traversing
-				// back from the anchor to the block with given number
-				while current_num != block {
-					let current_header: Block::Header = utils::require_header::<Block>(
-						&*self.db, columns::KEY_LOOKUP, columns::HEADER, BlockId::Hash(current_hash)
-					).map_err(|e| e.to_string())?;
-
-					current_hash = *current_header.parent_hash();
-					current_num = current_num - One::one();
-				}
-
-				BlockId::Hash(current_hash)
-			}
-		};
-
-		Ok(utils::require_header::<Block>(&*self.db, columns::KEY_LOOKUP, columns::HEADER, block_id)
-			.map_err(|e| e.to_string())?
-			.digest().log(DigestItem::as_changes_trie_root)
-			.map(|root| H256::from_slice(root.as_ref())))
-	}
-}
-
-impl<Block> state_machine::ChangesTrieStorage<Blake2Hasher, NumberFor<Block>>
-	for DbChangesTrieStorage<Block>
-where
-	Block: BlockT<Hash=H256>,
-{
-	fn get(&self, key: &H256, _prefix: Prefix) -> Result<Option<DBValue>, String> {
-		self.db.get(columns::CHANGES_TRIE, &key[..])
-			.map_err(|err| format!("{}", err))
-	}
-}
-
->>>>>>> 4408fa7d
 /// Disk backend. Keeps data in a key-value store. In archive mode, trie nodes are kept from all blocks.
 /// Otherwise, trie nodes are kept only from some recent blocks.
 pub struct Backend<Block: BlockT> {
@@ -1447,13 +1303,8 @@
 where Block: BlockT<Hash=H256> {}
 
 #[cfg(test)]
-<<<<<<< HEAD
 pub(crate) mod tests {
-	use hash_db::HashDB;
-=======
-mod tests {
 	use hash_db::{HashDB, EMPTY_PREFIX};
->>>>>>> 4408fa7d
 	use super::*;
 	use crate::columns;
 	use client::backend::Backend as BTrait;
@@ -1814,227 +1665,6 @@
 	}
 
 	#[test]
-<<<<<<< HEAD
-=======
-	fn changes_trie_storage_works() {
-		let backend = Backend::<Block>::new_test(1000, 100);
-		backend.changes_tries_storage.meta.write().finalized_number = 1000;
-
-
-		let check_changes = |backend: &Backend<Block>, block: u64, changes: Vec<(Vec<u8>, Vec<u8>)>| {
-			let (changes_root, mut changes_trie_update) = prepare_changes(changes);
-			let anchor = state_machine::ChangesTrieAnchorBlockId {
-				hash: backend.blockchain().header(BlockId::Number(block)).unwrap().unwrap().hash(),
-				number: block
-			};
-			assert_eq!(backend.changes_tries_storage.root(&anchor, block), Ok(Some(changes_root)));
-
-			for (key, (val, _)) in changes_trie_update.drain() {
-				assert_eq!(backend.changes_trie_storage().unwrap().get(&key, EMPTY_PREFIX), Ok(Some(val)));
-			}
-		};
-
-		let changes0 = vec![(b"key_at_0".to_vec(), b"val_at_0".to_vec())];
-		let changes1 = vec![
-			(b"key_at_1".to_vec(), b"val_at_1".to_vec()),
-			(b"another_key_at_1".to_vec(), b"another_val_at_1".to_vec()),
-		];
-		let changes2 = vec![(b"key_at_2".to_vec(), b"val_at_2".to_vec())];
-
-		let block0 = insert_header(&backend, 0, Default::default(), changes0.clone(), Default::default());
-		let block1 = insert_header(&backend, 1, block0, changes1.clone(), Default::default());
-		let _ = insert_header(&backend, 2, block1, changes2.clone(), Default::default());
-
-		// check that the storage contains tries for all blocks
-		check_changes(&backend, 0, changes0);
-		check_changes(&backend, 1, changes1);
-		check_changes(&backend, 2, changes2);
-	}
-
-	#[test]
-	fn changes_trie_storage_works_with_forks() {
-		let backend = Backend::<Block>::new_test(1000, 100);
-
-		let changes0 = vec![(b"k0".to_vec(), b"v0".to_vec())];
-		let changes1 = vec![(b"k1".to_vec(), b"v1".to_vec())];
-		let changes2 = vec![(b"k2".to_vec(), b"v2".to_vec())];
-		let block0 = insert_header(&backend, 0, Default::default(), changes0.clone(), Default::default());
-		let block1 = insert_header(&backend, 1, block0, changes1.clone(), Default::default());
-		let block2 = insert_header(&backend, 2, block1, changes2.clone(), Default::default());
-
-		let changes2_1_0 = vec![(b"k3".to_vec(), b"v3".to_vec())];
-		let changes2_1_1 = vec![(b"k4".to_vec(), b"v4".to_vec())];
-		let block2_1_0 = insert_header(&backend, 3, block2, changes2_1_0.clone(), Default::default());
-		let block2_1_1 = insert_header(&backend, 4, block2_1_0, changes2_1_1.clone(), Default::default());
-
-		let changes2_2_0 = vec![(b"k5".to_vec(), b"v5".to_vec())];
-		let changes2_2_1 = vec![(b"k6".to_vec(), b"v6".to_vec())];
-		let block2_2_0 = insert_header(&backend, 3, block2, changes2_2_0.clone(), Default::default());
-		let block2_2_1 = insert_header(&backend, 4, block2_2_0, changes2_2_1.clone(), Default::default());
-
-		// finalize block1
-		backend.changes_tries_storage.meta.write().finalized_number = 1;
-
-		// branch1: when asking for finalized block hash
-		let (changes1_root, _) = prepare_changes(changes1);
-		let anchor = state_machine::ChangesTrieAnchorBlockId { hash: block2_1_1, number: 4 };
-		assert_eq!(backend.changes_tries_storage.root(&anchor, 1), Ok(Some(changes1_root)));
-
-		// branch2: when asking for finalized block hash
-		let anchor = state_machine::ChangesTrieAnchorBlockId { hash: block2_2_1, number: 4 };
-		assert_eq!(backend.changes_tries_storage.root(&anchor, 1), Ok(Some(changes1_root)));
-
-		// branch1: when asking for non-finalized block hash (search by traversal)
-		let (changes2_1_0_root, _) = prepare_changes(changes2_1_0);
-		let anchor = state_machine::ChangesTrieAnchorBlockId { hash: block2_1_1, number: 4 };
-		assert_eq!(backend.changes_tries_storage.root(&anchor, 3), Ok(Some(changes2_1_0_root)));
-
-		// branch2: when asking for non-finalized block hash (search using canonicalized hint)
-		let (changes2_2_0_root, _) = prepare_changes(changes2_2_0);
-		let anchor = state_machine::ChangesTrieAnchorBlockId { hash: block2_2_1, number: 4 };
-		assert_eq!(backend.changes_tries_storage.root(&anchor, 3), Ok(Some(changes2_2_0_root)));
-
-		// finalize first block of branch2 (block2_2_0)
-		backend.changes_tries_storage.meta.write().finalized_number = 3;
-
-		// branch2: when asking for finalized block of this branch
-		assert_eq!(backend.changes_tries_storage.root(&anchor, 3), Ok(Some(changes2_2_0_root)));
-
-		// branch1: when asking for finalized block of other branch
-		// => result is incorrect (returned for the block of branch1), but this is expected,
-		// because the other fork is abandoned (forked before finalized header)
-		let anchor = state_machine::ChangesTrieAnchorBlockId { hash: block2_1_1, number: 4 };
-		assert_eq!(backend.changes_tries_storage.root(&anchor, 3), Ok(Some(changes2_2_0_root)));
-	}
-
-	#[test]
-	fn changes_tries_with_digest_are_pruned_on_finalization() {
-		let mut backend = Backend::<Block>::new_test(1000, 100);
-		backend.changes_tries_storage.min_blocks_to_keep = Some(8);
-		let config = ChangesTrieConfiguration {
-			digest_interval: 2,
-			digest_levels: 2,
-		};
-
-		// insert some blocks
-		let block0 = insert_header(&backend, 0, Default::default(), vec![(b"key_at_0".to_vec(), b"val_at_0".to_vec())], Default::default());
-		let block1 = insert_header(&backend, 1, block0, vec![(b"key_at_1".to_vec(), b"val_at_1".to_vec())], Default::default());
-		let block2 = insert_header(&backend, 2, block1, vec![(b"key_at_2".to_vec(), b"val_at_2".to_vec())], Default::default());
-		let block3 = insert_header(&backend, 3, block2, vec![(b"key_at_3".to_vec(), b"val_at_3".to_vec())], Default::default());
-		let block4 = insert_header(&backend, 4, block3, vec![(b"key_at_4".to_vec(), b"val_at_4".to_vec())], Default::default());
-		let block5 = insert_header(&backend, 5, block4, vec![(b"key_at_5".to_vec(), b"val_at_5".to_vec())], Default::default());
-		let block6 = insert_header(&backend, 6, block5, vec![(b"key_at_6".to_vec(), b"val_at_6".to_vec())], Default::default());
-		let block7 = insert_header(&backend, 7, block6, vec![(b"key_at_7".to_vec(), b"val_at_7".to_vec())], Default::default());
-		let block8 = insert_header(&backend, 8, block7, vec![(b"key_at_8".to_vec(), b"val_at_8".to_vec())], Default::default());
-		let block9 = insert_header(&backend, 9, block8, vec![(b"key_at_9".to_vec(), b"val_at_9".to_vec())], Default::default());
-		let block10 = insert_header(&backend, 10, block9, vec![(b"key_at_10".to_vec(), b"val_at_10".to_vec())], Default::default());
-		let block11 = insert_header(&backend, 11, block10, vec![(b"key_at_11".to_vec(), b"val_at_11".to_vec())], Default::default());
-		let block12 = insert_header(&backend, 12, block11, vec![(b"key_at_12".to_vec(), b"val_at_12".to_vec())], Default::default());
-		let block13 = insert_header(&backend, 13, block12, vec![(b"key_at_13".to_vec(), b"val_at_13".to_vec())], Default::default());
-		backend.changes_tries_storage.meta.write().finalized_number = 13;
-
-		// check that roots of all tries are in the columns::CHANGES_TRIE
-		let anchor = state_machine::ChangesTrieAnchorBlockId { hash: block13, number: 13 };
-		fn read_changes_trie_root(backend: &Backend<Block>, num: u64) -> H256 {
-			backend.blockchain().header(BlockId::Number(num)).unwrap().unwrap().digest().logs().iter()
-				.find(|i| i.as_changes_trie_root().is_some()).unwrap().as_changes_trie_root().unwrap().clone()
-		}
-		let root1 = read_changes_trie_root(&backend, 1); assert_eq!(backend.changes_tries_storage.root(&anchor, 1).unwrap(), Some(root1));
-		let root2 = read_changes_trie_root(&backend, 2); assert_eq!(backend.changes_tries_storage.root(&anchor, 2).unwrap(), Some(root2));
-		let root3 = read_changes_trie_root(&backend, 3); assert_eq!(backend.changes_tries_storage.root(&anchor, 3).unwrap(), Some(root3));
-		let root4 = read_changes_trie_root(&backend, 4); assert_eq!(backend.changes_tries_storage.root(&anchor, 4).unwrap(), Some(root4));
-		let root5 = read_changes_trie_root(&backend, 5); assert_eq!(backend.changes_tries_storage.root(&anchor, 5).unwrap(), Some(root5));
-		let root6 = read_changes_trie_root(&backend, 6); assert_eq!(backend.changes_tries_storage.root(&anchor, 6).unwrap(), Some(root6));
-		let root7 = read_changes_trie_root(&backend, 7); assert_eq!(backend.changes_tries_storage.root(&anchor, 7).unwrap(), Some(root7));
-		let root8 = read_changes_trie_root(&backend, 8); assert_eq!(backend.changes_tries_storage.root(&anchor, 8).unwrap(), Some(root8));
-		let root9 = read_changes_trie_root(&backend, 9); assert_eq!(backend.changes_tries_storage.root(&anchor, 9).unwrap(), Some(root9));
-		let root10 = read_changes_trie_root(&backend, 10); assert_eq!(backend.changes_tries_storage.root(&anchor, 10).unwrap(), Some(root10));
-		let root11 = read_changes_trie_root(&backend, 11); assert_eq!(backend.changes_tries_storage.root(&anchor, 11).unwrap(), Some(root11));
-		let root12 = read_changes_trie_root(&backend, 12); assert_eq!(backend.changes_tries_storage.root(&anchor, 12).unwrap(), Some(root12));
-
-		// now simulate finalization of block#12, causing prune of tries at #1..#4
-		let mut tx = DBTransaction::new();
-		backend.changes_tries_storage.prune(&config, &mut tx, Default::default(), 12);
-		backend.storage.db.write(tx).unwrap();
-		assert!(backend.changes_tries_storage.get(&root1, EMPTY_PREFIX).unwrap().is_none());
-		assert!(backend.changes_tries_storage.get(&root2, EMPTY_PREFIX).unwrap().is_none());
-		assert!(backend.changes_tries_storage.get(&root3, EMPTY_PREFIX).unwrap().is_none());
-		assert!(backend.changes_tries_storage.get(&root4, EMPTY_PREFIX).unwrap().is_none());
-		assert!(backend.changes_tries_storage.get(&root5, EMPTY_PREFIX).unwrap().is_some());
-		assert!(backend.changes_tries_storage.get(&root6, EMPTY_PREFIX).unwrap().is_some());
-		assert!(backend.changes_tries_storage.get(&root7, EMPTY_PREFIX).unwrap().is_some());
-		assert!(backend.changes_tries_storage.get(&root8, EMPTY_PREFIX).unwrap().is_some());
-
-		// now simulate finalization of block#16, causing prune of tries at #5..#8
-		let mut tx = DBTransaction::new();
-		backend.changes_tries_storage.prune(&config, &mut tx, Default::default(), 16);
-		backend.storage.db.write(tx).unwrap();
-		assert!(backend.changes_tries_storage.get(&root5, EMPTY_PREFIX).unwrap().is_none());
-		assert!(backend.changes_tries_storage.get(&root6, EMPTY_PREFIX).unwrap().is_none());
-		assert!(backend.changes_tries_storage.get(&root7, EMPTY_PREFIX).unwrap().is_none());
-		assert!(backend.changes_tries_storage.get(&root8, EMPTY_PREFIX).unwrap().is_none());
-
-		// now "change" pruning mode to archive && simulate finalization of block#20
-		// => no changes tries are pruned, because we never prune in archive mode
-		backend.changes_tries_storage.min_blocks_to_keep = None;
-		let mut tx = DBTransaction::new();
-		backend.changes_tries_storage.prune(&config, &mut tx, Default::default(), 20);
-		backend.storage.db.write(tx).unwrap();
-		assert!(backend.changes_tries_storage.get(&root9, EMPTY_PREFIX).unwrap().is_some());
-		assert!(backend.changes_tries_storage.get(&root10, EMPTY_PREFIX).unwrap().is_some());
-		assert!(backend.changes_tries_storage.get(&root11, EMPTY_PREFIX).unwrap().is_some());
-		assert!(backend.changes_tries_storage.get(&root12, EMPTY_PREFIX).unwrap().is_some());
-	}
-
-	#[test]
-	fn changes_tries_without_digest_are_pruned_on_finalization() {
-		let mut backend = Backend::<Block>::new_test(1000, 100);
-		backend.changes_tries_storage.min_blocks_to_keep = Some(4);
-		let config = ChangesTrieConfiguration {
-			digest_interval: 0,
-			digest_levels: 0,
-		};
-
-		// insert some blocks
-		let block0 = insert_header(&backend, 0, Default::default(), vec![(b"key_at_0".to_vec(), b"val_at_0".to_vec())], Default::default());
-		let block1 = insert_header(&backend, 1, block0, vec![(b"key_at_1".to_vec(), b"val_at_1".to_vec())], Default::default());
-		let block2 = insert_header(&backend, 2, block1, vec![(b"key_at_2".to_vec(), b"val_at_2".to_vec())], Default::default());
-		let block3 = insert_header(&backend, 3, block2, vec![(b"key_at_3".to_vec(), b"val_at_3".to_vec())], Default::default());
-		let block4 = insert_header(&backend, 4, block3, vec![(b"key_at_4".to_vec(), b"val_at_4".to_vec())], Default::default());
-		let block5 = insert_header(&backend, 5, block4, vec![(b"key_at_5".to_vec(), b"val_at_5".to_vec())], Default::default());
-		let block6 = insert_header(&backend, 6, block5, vec![(b"key_at_6".to_vec(), b"val_at_6".to_vec())], Default::default());
-
-		// check that roots of all tries are in the columns::CHANGES_TRIE
-		let anchor = state_machine::ChangesTrieAnchorBlockId { hash: block6, number: 6 };
-		fn read_changes_trie_root(backend: &Backend<Block>, num: u64) -> H256 {
-			backend.blockchain().header(BlockId::Number(num)).unwrap().unwrap().digest().logs().iter()
-				.find(|i| i.as_changes_trie_root().is_some()).unwrap().as_changes_trie_root().unwrap().clone()
-		}
-
-		let root1 = read_changes_trie_root(&backend, 1); assert_eq!(backend.changes_tries_storage.root(&anchor, 1).unwrap(), Some(root1));
-		let root2 = read_changes_trie_root(&backend, 2); assert_eq!(backend.changes_tries_storage.root(&anchor, 2).unwrap(), Some(root2));
-		let root3 = read_changes_trie_root(&backend, 3); assert_eq!(backend.changes_tries_storage.root(&anchor, 3).unwrap(), Some(root3));
-		let root4 = read_changes_trie_root(&backend, 4); assert_eq!(backend.changes_tries_storage.root(&anchor, 4).unwrap(), Some(root4));
-		let root5 = read_changes_trie_root(&backend, 5); assert_eq!(backend.changes_tries_storage.root(&anchor, 5).unwrap(), Some(root5));
-		let root6 = read_changes_trie_root(&backend, 6); assert_eq!(backend.changes_tries_storage.root(&anchor, 6).unwrap(), Some(root6));
-
-		// now simulate finalization of block#5, causing prune of trie at #1
-		let mut tx = DBTransaction::new();
-		backend.changes_tries_storage.prune(&config, &mut tx, block5, 5);
-		backend.storage.db.write(tx).unwrap();
-		assert!(backend.changes_tries_storage.get(&root1, EMPTY_PREFIX).unwrap().is_none());
-		assert!(backend.changes_tries_storage.get(&root2, EMPTY_PREFIX).unwrap().is_some());
-
-		// now simulate finalization of block#6, causing prune of tries at #2
-		let mut tx = DBTransaction::new();
-		backend.changes_tries_storage.prune(&config, &mut tx, block6, 6);
-		backend.storage.db.write(tx).unwrap();
-		assert!(backend.changes_tries_storage.get(&root2, EMPTY_PREFIX).unwrap().is_none());
-		assert!(backend.changes_tries_storage.get(&root3, EMPTY_PREFIX).unwrap().is_some());
-	}
-
-	#[test]
->>>>>>> 4408fa7d
 	fn tree_route_works() {
 		let backend = Backend::<Block>::new_test(1000, 100);
 		let block0 = insert_header(&backend, 0, Default::default(), Vec::new(), Default::default());
